--- conflicted
+++ resolved
@@ -549,15 +549,9 @@
 // send a pull request for this block ID
 func (t *Transitive) pullSample(blkID ids.ID) {
 	t.Config.Context.Log.Verbo("about to sample from: %s", t.Config.Validators)
-<<<<<<< HEAD
 	p := t.consensus.Parameters()
-	vdrs := t.Config.Validators.Sample(p.K)
-	vdrSet := ids.ShortSet{}
-=======
-	p := t.Consensus.Parameters()
 	vdrs, err := t.Config.Validators.Sample(p.K)
 	vdrBag := ids.ShortBag{}
->>>>>>> ed22a0d2
 	for _, vdr := range vdrs {
 		vdrBag.Add(vdr.ID())
 	}
@@ -576,15 +570,9 @@
 // send a push request for this block
 func (t *Transitive) pushSample(blk snowman.Block) {
 	t.Config.Context.Log.Verbo("about to sample from: %s", t.Config.Validators)
-<<<<<<< HEAD
 	p := t.consensus.Parameters()
-	vdrs := t.Config.Validators.Sample(p.K)
-	vdrSet := ids.ShortSet{}
-=======
-	p := t.Consensus.Parameters()
 	vdrs, err := t.Config.Validators.Sample(p.K)
 	vdrBag := ids.ShortBag{}
->>>>>>> ed22a0d2
 	for _, vdr := range vdrs {
 		vdrBag.Add(vdr.ID())
 	}
