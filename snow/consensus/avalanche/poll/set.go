// (c) 2019-2020, Ava Labs, Inc. All rights reserved.
// See the file LICENSE for licensing terms.

package poll

import (
	"fmt"
	"strings"
	"time"

	"github.com/ava-labs/avalanchego/utils/linkedhashmap"

	"github.com/prometheus/client_golang/prometheus"

	"github.com/ava-labs/avalanchego/ids"
	"github.com/ava-labs/avalanchego/utils/logging"
	"github.com/ava-labs/avalanchego/utils/metric"
)

var (
	_ Set  = &set{}
	_ Poll = &poll{}
)

type pollHolder interface {
	GetPoll() Poll
	StartTime() time.Time
}

type poll struct {
	Poll
	start time.Time
}

func (p poll) GetPoll() Poll {
	return p
}

func (p poll) StartTime() time.Time {
	return p.start
}

type set struct {
	log      logging.Logger
	numPolls prometheus.Gauge
	durPolls metric.Averager
	factory  Factory
	// maps requestID -> poll
	polls linkedhashmap.LinkedHashmap
}

// NewSet returns a new empty set of polls
func NewSet(
	factory Factory,
	log logging.Logger,
	namespace string,
	reg prometheus.Registerer,
) Set {
	numPolls := prometheus.NewGauge(prometheus.GaugeOpts{
		Namespace: namespace,
		Name:      "polls",
		Help:      "Number of pending network polls",
	})
	if err := reg.Register(numPolls); err != nil {
		log.Error("failed to register polls statistics due to %s", err)
	}

	durPolls, err := metric.NewAverager(
		namespace,
		"poll_duration",
		"time (in ns) this poll took to complete",
		reg,
	)
	if err != nil {
		log.Error("failed to register poll_duration statistics due to %s", err)
	}

	return &set{
		log:      log,
		numPolls: numPolls,
		durPolls: durPolls,
		factory:  factory,
		polls:    linkedhashmap.New(),
	}
}

// Add to the current set of polls
// Returns true if the poll was registered correctly and the network sample
//         should be made.
func (s *set) Add(requestID uint32, vdrs ids.ShortBag) bool {
	if _, exists := s.polls.Get(requestID); exists {
		s.log.Debug("dropping poll due to duplicated requestID: %d", requestID)
		return false
	}

	s.log.Verbo("creating poll with requestID %d and validators %s",
		requestID,
		&vdrs)

	s.polls.Put(requestID, poll{
		Poll:  s.factory.New(vdrs), // create the new poll
		start: time.Now(),
	})
	s.numPolls.Inc() // increase the metrics
	return true
}

// Vote registers the connections response to a query for [id]. If there was no
// query, or the response has already be registered, nothing is performed.
func (s *set) Vote(requestID uint32, vdr ids.ShortID, votes []ids.ID) []ids.UniqueBag {
	pollHolderIntf, exists := s.polls.Get(requestID)
	if !exists {
		s.log.Verbo("dropping vote from %s to an unknown poll with requestID: %d",
			vdr,
			requestID)
		return nil
	}

	holder := pollHolderIntf.(pollHolder)
	p := holder.GetPoll()

	s.log.Verbo("processing vote from %s in the poll with requestID: %d with the votes %v",
		vdr,
		requestID,
		votes)

	p.Vote(vdr, votes)
	if !p.Finished() {
		return nil
	}

	var results []ids.UniqueBag

	// iterate from oldest to newest
	iter := s.polls.NewIterator()
	for iter.Next() {
		holder := iter.Value().(pollHolder)
		p := holder.GetPoll()
		if !p.Finished() {
			// since we're iterating from oldest to newest, if the next poll has not finished,
			// we can break and return what we have so far
			break
		}

		s.log.Verbo("poll with requestID %d finished as %s", requestID, p)
		s.durPolls.Observe(float64(time.Since(holder.StartTime()).Milliseconds()))
		s.numPolls.Dec() // decrease the metrics

		results = append(results, p.Result())
		s.polls.Delete(iter.Key()) // remove the poll from the current set
	}

<<<<<<< HEAD
	// only gets here if the poll has finished
	// results will have values if this and other newer polls have finished
	return results
=======
	delete(s.polls, requestID) // remove the poll from the current set
	s.durPolls.Observe(float64(time.Since(poll.start)))
	s.numPolls.Dec() // decrease the metrics
	return poll.Result(), true
>>>>>>> 7da6bce8
}

// Len returns the number of outstanding polls
func (s *set) Len() int { return s.polls.Len() }

func (s *set) String() string {
	sb := strings.Builder{}
	sb.WriteString(fmt.Sprintf("current polls: (Size = %d)", s.polls.Len()))
	iter := s.polls.NewIterator()
	for iter.Next() {
		requestID := iter.Key()
		p := iter.Value().(Poll)
		sb.WriteString(fmt.Sprintf("\n    %d: %s", requestID, p.PrefixedString("    ")))
	}
	return sb.String()
}<|MERGE_RESOLUTION|>--- conflicted
+++ resolved
@@ -143,23 +143,16 @@
 		}
 
 		s.log.Verbo("poll with requestID %d finished as %s", requestID, p)
-		s.durPolls.Observe(float64(time.Since(holder.StartTime()).Milliseconds()))
+		s.durPolls.Observe(float64(time.Since(holder.StartTime())))
 		s.numPolls.Dec() // decrease the metrics
 
 		results = append(results, p.Result())
 		s.polls.Delete(iter.Key()) // remove the poll from the current set
 	}
 
-<<<<<<< HEAD
 	// only gets here if the poll has finished
 	// results will have values if this and other newer polls have finished
 	return results
-=======
-	delete(s.polls, requestID) // remove the poll from the current set
-	s.durPolls.Observe(float64(time.Since(poll.start)))
-	s.numPolls.Dec() // decrease the metrics
-	return poll.Result(), true
->>>>>>> 7da6bce8
 }
 
 // Len returns the number of outstanding polls
