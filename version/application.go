// Copyright (C) 2019-2024, Ava Labs, Inc. All rights reserved.
// See the file LICENSE for licensing terms.

package version

import (
	"errors"
	"fmt"
	"sync"
)

const LegacyAppName = "avalanche"

var (
	errDifferentMajor = errors.New("different major version")

	_ fmt.Stringer = (*Semantic)(nil)
)

type Application struct {
	Name  string `json:"name"  yaml:"name"`
	Major int    `json:"major" yaml:"major"`
	Minor int    `json:"minor" yaml:"minor"`
	Patch int    `json:"patch" yaml:"patch"`

	makeStrOnce sync.Once
	str         string
}

// The only difference here between Application and Semantic is that Application
<<<<<<< HEAD
// prepends "juneo/" rather than "v".
=======
// prepends the client name rather than "v".
>>>>>>> daeacb18
func (a *Application) String() string {
	a.makeStrOnce.Do(a.initString)
	return a.str
}

<<<<<<< HEAD
	str := fmt.Sprintf(
		"juneo/%d.%d.%d",
=======
func (a *Application) initString() {
	a.str = fmt.Sprintf(
		"%s/%d.%d.%d",
		a.Name,
>>>>>>> daeacb18
		a.Major,
		a.Minor,
		a.Patch,
	)
}

func (a *Application) Compatible(o *Application) error {
	switch {
	case a.Major > o.Major:
		return errDifferentMajor
	default:
		return nil
	}
}

func (a *Application) Before(o *Application) bool {
	return a.Compare(o) < 0
}

// Compare returns a positive number if s > o, 0 if s == o, or a negative number
// if s < o.
func (a *Application) Compare(o *Application) int {
	if a.Major != o.Major {
		return a.Major - o.Major
	}
	if a.Minor != o.Minor {
		return a.Minor - o.Minor
	}
	return a.Patch - o.Patch
}<|MERGE_RESOLUTION|>--- conflicted
+++ resolved
@@ -28,25 +28,16 @@
 }
 
 // The only difference here between Application and Semantic is that Application
-<<<<<<< HEAD
-// prepends "juneo/" rather than "v".
-=======
 // prepends the client name rather than "v".
->>>>>>> daeacb18
 func (a *Application) String() string {
 	a.makeStrOnce.Do(a.initString)
 	return a.str
 }
 
-<<<<<<< HEAD
-	str := fmt.Sprintf(
-		"juneo/%d.%d.%d",
-=======
 func (a *Application) initString() {
 	a.str = fmt.Sprintf(
 		"%s/%d.%d.%d",
 		a.Name,
->>>>>>> daeacb18
 		a.Major,
 		a.Minor,
 		a.Patch,
