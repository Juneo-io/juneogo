// (c) 2019-2020, Ava Labs, Inc. All rights reserved.
// See the file LICENSE for licensing terms.

package rpcchainvm

import (
	"context"
	"errors"
	"fmt"

	"google.golang.org/grpc"

	"github.com/hashicorp/go-plugin"

	"github.com/ava-labs/avalanchego/api/keystore/gkeystore"
	"github.com/ava-labs/avalanchego/api/keystore/gkeystore/gkeystoreproto"
	"github.com/ava-labs/avalanchego/chains/atomic/gsharedmemory"
	"github.com/ava-labs/avalanchego/chains/atomic/gsharedmemory/gsharedmemoryproto"
	"github.com/ava-labs/avalanchego/database/manager"
	"github.com/ava-labs/avalanchego/database/rpcdb"
	"github.com/ava-labs/avalanchego/database/rpcdb/rpcdbproto"
	"github.com/ava-labs/avalanchego/ids"
	"github.com/ava-labs/avalanchego/snow"
	"github.com/ava-labs/avalanchego/snow/choices"
	"github.com/ava-labs/avalanchego/snow/consensus/snowman"
	"github.com/ava-labs/avalanchego/snow/engine/common"
	"github.com/ava-labs/avalanchego/snow/engine/snowman/block"
	"github.com/ava-labs/avalanchego/utils/wrappers"
	"github.com/ava-labs/avalanchego/vms/components/chain"
	"github.com/ava-labs/avalanchego/vms/components/missing"
	"github.com/ava-labs/avalanchego/vms/rpcchainvm/galiaslookup"
	"github.com/ava-labs/avalanchego/vms/rpcchainvm/galiaslookup/galiaslookupproto"
	"github.com/ava-labs/avalanchego/vms/rpcchainvm/ghttp"
	"github.com/ava-labs/avalanchego/vms/rpcchainvm/ghttp/ghttpproto"
	"github.com/ava-labs/avalanchego/vms/rpcchainvm/grpcutils"
	"github.com/ava-labs/avalanchego/vms/rpcchainvm/gsubnetlookup"
	"github.com/ava-labs/avalanchego/vms/rpcchainvm/gsubnetlookup/gsubnetlookupproto"
	"github.com/ava-labs/avalanchego/vms/rpcchainvm/messenger"
	"github.com/ava-labs/avalanchego/vms/rpcchainvm/messenger/messengerproto"
	"github.com/ava-labs/avalanchego/vms/rpcchainvm/vmproto"
)

var (
	errUnsupportedFXs = errors.New("unsupported feature extensions")

	_ block.ChainVM = &VMClient{}
)

const (
	decidedCacheSize    = 512
	missingCacheSize    = 256
	unverifiedCacheSize = 256
	bytesToIDCacheSize  = 512
)

// VMClient is an implementation of VM that talks over RPC.
type VMClient struct {
	*chain.State
	client vmproto.VMClient
	broker *plugin.GRPCBroker
	proc   *plugin.Client

	db           *rpcdb.DatabaseServer
	messenger    *messenger.Server
	keystore     *gkeystore.Server
	sharedMemory *gsharedmemory.Server
	bcLookup     *galiaslookup.Server
	snLookup     *gsubnetlookup.Server

	serverCloser grpcutils.ServerCloser
	conns        []*grpc.ClientConn

	ctx *snow.Context
}

// NewClient returns a VM connected to a remote VM
func NewClient(client vmproto.VMClient, broker *plugin.GRPCBroker) *VMClient {
	return &VMClient{
		client: client,
		broker: broker,
	}
}

// SetProcess gives ownership of the server process to the client.
func (vm *VMClient) SetProcess(proc *plugin.Client) {
	vm.proc = proc
}

func (vm *VMClient) Initialize(
	ctx *snow.Context,
	dbManager manager.Manager,
	genesisBytes []byte,
	upgradeBytes []byte,
	configBytes []byte,
	toEngine chan<- common.Message,
	fxs []*common.Fx,
) error {
	if len(fxs) != 0 {
		return errUnsupportedFXs
	}

	epochFirstTransitionBytes, err := ctx.EpochFirstTransition.MarshalBinary()
	if err != nil {
		return err
	}

	vm.ctx = ctx

	// Initialize and serve each database and construct the db manager
	// initialize request parameters
	versionedDBs := dbManager.GetDatabases()
	versionedDBServers := make([]*vmproto.VersionedDBServer, len(versionedDBs))
	for i, semDB := range versionedDBs {
		dbBrokerID := vm.broker.NextId()
		db := rpcdb.NewServer(semDB.Database)
		go vm.broker.AcceptAndServe(dbBrokerID, vm.startDBServerFunc(db))
		versionedDBServers[i] = &vmproto.VersionedDBServer{
			DbServer: dbBrokerID,
			Version:  semDB.Version.String(),
		}
	}

	vm.messenger = messenger.NewServer(toEngine)
	vm.keystore = gkeystore.NewServer(ctx.Keystore, vm.broker)
	vm.sharedMemory = gsharedmemory.NewServer(ctx.SharedMemory, dbManager.Current().Database)
	vm.bcLookup = galiaslookup.NewServer(ctx.BCLookup)
	vm.snLookup = gsubnetlookup.NewServer(ctx.SNLookup)

	// start the db server
	dbBrokerID := vm.broker.NextId()
	go vm.broker.AcceptAndServe(dbBrokerID, vm.startDBServer)

	// start the messenger server
	messengerBrokerID := vm.broker.NextId()
	go vm.broker.AcceptAndServe(messengerBrokerID, vm.startMessengerServer)

	// start the keystore server
	keystoreBrokerID := vm.broker.NextId()
	go vm.broker.AcceptAndServe(keystoreBrokerID, vm.startKeystoreServer)

	// start the shared memory server
	sharedMemoryBrokerID := vm.broker.NextId()
	go vm.broker.AcceptAndServe(sharedMemoryBrokerID, vm.startSharedMemoryServer)

	// start the blockchain alias server
	bcLookupBrokerID := vm.broker.NextId()
	go vm.broker.AcceptAndServe(bcLookupBrokerID, vm.startBCLookupServer)

	// start the subnet alias server
	snLookupBrokerID := vm.broker.NextId()
	go vm.broker.AcceptAndServe(snLookupBrokerID, vm.startSNLookupServer)

	resp, err := vm.client.Initialize(context.Background(), &vmproto.InitializeRequest{
		NetworkID:            ctx.NetworkID,
		SubnetID:             ctx.SubnetID[:],
		ChainID:              ctx.ChainID[:],
		NodeID:               ctx.NodeID.Bytes(),
		XChainID:             ctx.XChainID[:],
		AvaxAssetID:          ctx.AVAXAssetID[:],
		GenesisBytes:         genesisBytes,
		UpgradeBytes:         upgradeBytes,
		ConfigBytes:          configBytes,
		DbServers:            versionedDBServers,
		EngineServer:         messengerBrokerID,
		KeystoreServer:       keystoreBrokerID,
		SharedMemoryServer:   sharedMemoryBrokerID,
		BcLookupServer:       bcLookupBrokerID,
		SnLookupServer:       snLookupBrokerID,
		EpochFirstTransition: epochFirstTransitionBytes,
		EpochDuration:        uint64(ctx.EpochDuration),
	})
	if err != nil {
		return err
	}

	id, err := ids.ToID(resp.LastAcceptedID)
	if err != nil {
		return err
	}
	parentID, err := ids.ToID(resp.LastAcceptedParentID)
	if err != nil {
		return err
	}

	status := choices.Status(resp.Status)
	vm.ctx.Log.AssertDeferredNoError(status.Valid)

	lastAcceptedBlk := &BlockClient{
		vm:       vm,
		id:       id,
		parentID: parentID,
		status:   status,
		bytes:    resp.Bytes,
		height:   resp.Height,
	}

	chainState, err := chain.NewMeteredState(
		ctx.Metrics,
		fmt.Sprintf("%s_rpcchainvm", ctx.Namespace),
		&chain.Config{
			DecidedCacheSize:    decidedCacheSize,
			MissingCacheSize:    missingCacheSize,
			UnverifiedCacheSize: unverifiedCacheSize,
			BytesToIDCacheSize:  bytesToIDCacheSize,
			LastAcceptedBlock:   lastAcceptedBlk,
			GetBlock:            vm.getBlock,
			UnmarshalBlock:      vm.parseBlock,
			BuildBlock:          vm.buildBlock,
		},
	)
	if err != nil {
		return err
	}
	vm.State = chainState

	return nil
}

func (vm *VMClient) startDBServer(opts []grpc.ServerOption) *grpc.Server {
	server := grpc.NewServer(opts...)
	vm.serverCloser.Add(server)
	rpcdbproto.RegisterDatabaseServer(server, vm.db)
	return server
}

func (vm *VMClient) startDBServerFunc(db rpcdbproto.DatabaseServer) func(opts []grpc.ServerOption) *grpc.Server { // #nolint
	return func(opts []grpc.ServerOption) *grpc.Server {
		server := grpc.NewServer(opts...)
		vm.serverCloser.Add(server)
		rpcdbproto.RegisterDatabaseServer(server, db)
		return server
	}
}

func (vm *VMClient) startMessengerServer(opts []grpc.ServerOption) *grpc.Server {
	server := grpc.NewServer(opts...)
	vm.serverCloser.Add(server)
	messengerproto.RegisterMessengerServer(server, vm.messenger)
	return server
}

func (vm *VMClient) startKeystoreServer(opts []grpc.ServerOption) *grpc.Server {
	server := grpc.NewServer(opts...)
	vm.serverCloser.Add(server)
	gkeystoreproto.RegisterKeystoreServer(server, vm.keystore)
	return server
}

func (vm *VMClient) startSharedMemoryServer(opts []grpc.ServerOption) *grpc.Server {
	server := grpc.NewServer(opts...)
	vm.serverCloser.Add(server)
	gsharedmemoryproto.RegisterSharedMemoryServer(server, vm.sharedMemory)
	return server
}

func (vm *VMClient) startBCLookupServer(opts []grpc.ServerOption) *grpc.Server {
	server := grpc.NewServer(opts...)
	vm.serverCloser.Add(server)
	galiaslookupproto.RegisterAliasLookupServer(server, vm.bcLookup)
	return server
}

func (vm *VMClient) startSNLookupServer(opts []grpc.ServerOption) *grpc.Server {
	server := grpc.NewServer(opts...)
	vm.serverCloser.Add(server)
	gsubnetlookupproto.RegisterSubnetLookupServer(server, vm.snLookup)
	return server
}

func (vm *VMClient) Bootstrapping() error {
	_, err := vm.client.Bootstrapping(context.Background(), &vmproto.BootstrappingRequest{})
	return err
}

func (vm *VMClient) Bootstrapped() error {
	_, err := vm.client.Bootstrapped(context.Background(), &vmproto.BootstrappedRequest{})
	return err
}

func (vm *VMClient) Shutdown() error {
	errs := wrappers.Errs{}
	_, err := vm.client.Shutdown(context.Background(), &vmproto.ShutdownRequest{})
	errs.Add(err)

	vm.serverCloser.Stop()
	for _, conn := range vm.conns {
		errs.Add(conn.Close())
	}

	vm.proc.Kill()
	return errs.Err
}

func (vm *VMClient) CreateHandlers() (map[string]*common.HTTPHandler, error) {
	resp, err := vm.client.CreateHandlers(context.Background(), &vmproto.CreateHandlersRequest{})
	if err != nil {
		return nil, err
	}

	handlers := make(map[string]*common.HTTPHandler, len(resp.Handlers))
	for _, handler := range resp.Handlers {
		conn, err := vm.broker.Dial(handler.Server)
		if err != nil {
			return nil, err
		}

		vm.conns = append(vm.conns, conn)
		handlers[handler.Prefix] = &common.HTTPHandler{
			LockOptions: common.LockOption(handler.LockOptions),
			Handler:     ghttp.NewClient(ghttpproto.NewHTTPClient(conn), vm.broker),
		}
	}
	return handlers, nil
}

func (vm *VMClient) CreateStaticHandlers() (map[string]*common.HTTPHandler, error) {
	resp, err := vm.client.CreateStaticHandlers(context.Background(), &vmproto.CreateStaticHandlersRequest{})
	if err != nil {
		return nil, err
	}

	handlers := make(map[string]*common.HTTPHandler, len(resp.Handlers))
	for _, handler := range resp.Handlers {
		conn, err := vm.broker.Dial(handler.Server)
		if err != nil {
			return nil, err
		}

		vm.conns = append(vm.conns, conn)
		handlers[handler.Prefix] = &common.HTTPHandler{
			LockOptions: common.LockOption(handler.LockOptions),
			Handler:     ghttp.NewClient(ghttpproto.NewHTTPClient(conn), vm.broker),
		}
	}
	return handlers, nil
}

func (vm *VMClient) buildBlock() (snowman.Block, error) {
	resp, err := vm.client.BuildBlock(context.Background(), &vmproto.BuildBlockRequest{})
	if err != nil {
		return nil, err
	}

	id, err := ids.ToID(resp.Id)
	vm.ctx.Log.AssertNoError(err)

	parentID, err := ids.ToID(resp.ParentID)
	vm.ctx.Log.AssertNoError(err)

	return &BlockClient{
		vm:       vm,
		id:       id,
		parentID: parentID,
		status:   choices.Processing,
		bytes:    resp.Bytes,
		height:   resp.Height,
	}, nil
}

func (vm *VMClient) parseBlock(bytes []byte) (snowman.Block, error) {
	resp, err := vm.client.ParseBlock(context.Background(), &vmproto.ParseBlockRequest{
		Bytes: bytes,
	})
	if err != nil {
		return nil, err
	}

	id, err := ids.ToID(resp.Id)
	vm.ctx.Log.AssertNoError(err)

	parentID, err := ids.ToID(resp.ParentID)
	vm.ctx.Log.AssertNoError(err)

	status := choices.Status(resp.Status)
	vm.ctx.Log.AssertDeferredNoError(status.Valid)

	blk := &BlockClient{
		vm:       vm,
		id:       id,
		parentID: parentID,
		status:   status,
		bytes:    bytes,
		height:   resp.Height,
	}

	return blk, nil
}

func (vm *VMClient) getBlock(id ids.ID) (snowman.Block, error) {
	resp, err := vm.client.GetBlock(context.Background(), &vmproto.GetBlockRequest{
		Id: id[:],
	})
	if err != nil {
		return nil, err
	}

	parentID, err := ids.ToID(resp.ParentID)
	vm.ctx.Log.AssertNoError(err)
	status := choices.Status(resp.Status)
	vm.ctx.Log.AssertDeferredNoError(status.Valid)

	blk := &BlockClient{
		vm:       vm,
		id:       id,
		parentID: parentID,
		status:   status,
		bytes:    resp.Bytes,
		height:   resp.Height,
	}

	return blk, nil
}

func (vm *VMClient) SetPreference(id ids.ID) error {
	_, err := vm.client.SetPreference(context.Background(), &vmproto.SetPreferenceRequest{
		Id: id[:],
	})
	return err
}

func (vm *VMClient) HealthCheck() (interface{}, error) {
	return vm.client.Health(
		context.Background(),
		&vmproto.HealthRequest{},
	)
}

<<<<<<< HEAD
func (vm *VMClient) AppRequestFailed(nodeID ids.ShortID, requestID uint32) error {
	// TODO implement
	return nil
}

func (vm *VMClient) AppRequest(nodeID ids.ShortID, requestID uint32, request []byte) error {
	// TODO implement
	return nil
}

func (vm *VMClient) AppResponse(nodeID ids.ShortID, requestID uint32, response []byte) error {
	// TODO implement
	return nil
}

func (vm *VMClient) AppGossip(nodeID ids.ShortID, requestID uint32, msg []byte) error {
	// TODO implement
	return nil
=======
func (vm *VMClient) Version() (string, error) {
	resp, err := vm.client.Version(
		context.Background(),
		&vmproto.VersionRequest{},
	)
	if err != nil {
		return "", err
	}
	return resp.Version, nil
>>>>>>> dca1a485
}

// BlockClient is an implementation of Block that talks over RPC.
type BlockClient struct {
	vm *VMClient

	id       ids.ID
	parentID ids.ID
	status   choices.Status
	bytes    []byte
	height   uint64
}

func (b *BlockClient) ID() ids.ID { return b.id }

func (b *BlockClient) Accept() error {
	b.status = choices.Accepted
	_, err := b.vm.client.BlockAccept(context.Background(), &vmproto.BlockAcceptRequest{
		Id: b.id[:],
	})
	return err
}

func (b *BlockClient) Reject() error {
	b.status = choices.Rejected
	_, err := b.vm.client.BlockReject(context.Background(), &vmproto.BlockRejectRequest{
		Id: b.id[:],
	})
	return err
}

func (b *BlockClient) Status() choices.Status { return b.status }

func (b *BlockClient) Parent() snowman.Block {
	if parent, err := b.vm.GetBlockInternal(b.parentID); err == nil {
		return parent
	}
	return &missing.Block{BlkID: b.parentID}
}

func (b *BlockClient) Verify() error {
	_, err := b.vm.client.BlockVerify(context.Background(), &vmproto.BlockVerifyRequest{
		Bytes: b.bytes,
	})
	return err
}

func (b *BlockClient) Bytes() []byte  { return b.bytes }
func (b *BlockClient) Height() uint64 { return b.height }

// AV-590, quantify overhead of passing these over RPC

func (vm *VMClient) Connected(id ids.ShortID) error {
	return nil // noop
}

func (vm *VMClient) Disconnected(id ids.ShortID) error {
	return nil // noop
}<|MERGE_RESOLUTION|>--- conflicted
+++ resolved
@@ -425,7 +425,6 @@
 	)
 }
 
-<<<<<<< HEAD
 func (vm *VMClient) AppRequestFailed(nodeID ids.ShortID, requestID uint32) error {
 	// TODO implement
 	return nil
@@ -444,7 +443,8 @@
 func (vm *VMClient) AppGossip(nodeID ids.ShortID, requestID uint32, msg []byte) error {
 	// TODO implement
 	return nil
-=======
+}
+
 func (vm *VMClient) Version() (string, error) {
 	resp, err := vm.client.Version(
 		context.Background(),
@@ -454,7 +454,6 @@
 		return "", err
 	}
 	return resp.Version, nil
->>>>>>> dca1a485
 }
 
 // BlockClient is an implementation of Block that talks over RPC.
