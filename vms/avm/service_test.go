--- conflicted
+++ resolved
@@ -8,8 +8,6 @@
 	"fmt"
 	"strings"
 	"testing"
-
-	"github.com/ava-labs/gecko/utils/hashing"
 
 	"github.com/stretchr/testify/assert"
 
@@ -19,6 +17,7 @@
 	"github.com/ava-labs/gecko/utils/constants"
 	"github.com/ava-labs/gecko/utils/crypto"
 	"github.com/ava-labs/gecko/utils/formatting"
+	"github.com/ava-labs/gecko/utils/hashing"
 	"github.com/ava-labs/gecko/utils/json"
 	"github.com/ava-labs/gecko/vms/components/ava"
 	"github.com/ava-labs/gecko/vms/secp256k1fx"
@@ -231,23 +230,13 @@
 		label string
 		args  *GetUTXOsArgs
 	}{
-<<<<<<< HEAD
-		{"[", &GetUTXOsArgs{[]string{""}, 0, Index{}}},
+		{"[]", &GetUTXOsArgs{[]string{""}, 0, Index{}}},
 		{"[-]", &GetUTXOsArgs{[]string{"-"}, 0, Index{}}},
 		{"[foo]", &GetUTXOsArgs{[]string{"foo"}, 0, Index{}}},
 		{"[foo-bar]", &GetUTXOsArgs{[]string{"foo-bar"}, 0, Index{}}},
-		{"[<ChainID>]", &GetUTXOsArgs{[]string{ctx.ChainID.String()}, 0, Index{}}},
-		{"[<ChainID>-]", &GetUTXOsArgs{[]string{fmt.Sprintf("%s-", ctx.ChainID.String())}, 0, Index{}}},
+		{"[<ChainID>]", &GetUTXOsArgs{[]string{vm.ctx.ChainID.String()}, 0, Index{}}},
+		{"[<ChainID>-]", &GetUTXOsArgs{[]string{fmt.Sprintf("%s-", vm.ctx.ChainID.String())}, 0, Index{}}},
 		{"[<Unknown ID>-<addr0>]", &GetUTXOsArgs{[]string{fmt.Sprintf("%s-%s", ids.NewID([32]byte{42}).String(), addr0.String())}, 0, Index{}}},
-=======
-		{"[", &GetUTXOsArgs{[]string{""}}},
-		{"[-]", &GetUTXOsArgs{[]string{"-"}}},
-		{"[foo]", &GetUTXOsArgs{[]string{"foo"}}},
-		{"[foo-bar]", &GetUTXOsArgs{[]string{"foo-bar"}}},
-		{"[<ChainID>]", &GetUTXOsArgs{[]string{vm.ctx.ChainID.String()}}},
-		{"[<ChainID>-]", &GetUTXOsArgs{[]string{fmt.Sprintf("%s-", vm.ctx.ChainID.String())}}},
-		{"[<Unknown ID>-<addr0>]", &GetUTXOsArgs{[]string{fmt.Sprintf("%s-%s", ids.NewID([32]byte{42}).String(), addr0.String())}}},
->>>>>>> 96cc66ca
 	}
 	for _, tt := range tests {
 		t.Run(tt.label, func(t *testing.T) {
@@ -301,89 +290,75 @@
 			false,
 		}, {
 			"[<ChainID>-<invalid address>]",
-			&GetUTXOsArgs{[]string{
-<<<<<<< HEAD
-				fmt.Sprintf("%s-%s", ctx.ChainID.String(), ids.NewID([32]byte{42}).String()),
-			},
-				0,
-				Index{},
-			},
-=======
-				// TODO: Should GetUTXOs() raise an error for this? The address portion is
-				//		 longer than addr0.String()
-				fmt.Sprintf("%s-%s", vm.ctx.ChainID.String(), ids.NewID([32]byte{42}).String()),
-			}},
->>>>>>> 96cc66ca
+			&GetUTXOsArgs{
+				Addresses: []string{
+					fmt.Sprintf("%s-%s", vm.ctx.ChainID.String(), ids.NewID([32]byte{42}).String()),
+				},
+				Limit:      0,
+				StartIndex: Index{},
+			},
 			0,
 			true,
 		}, {
 			"[<ChainID>-<addr>]",
-			&GetUTXOsArgs{[]string{
-				fmt.Sprintf("%s-%s", ctx.ChainID.String(), addr.String()),
-			},
-				0,
-				Index{},
+			&GetUTXOsArgs{
+				Addresses: []string{
+					fmt.Sprintf("%s-%s", vm.ctx.ChainID.String(), addr.String()),
+				},
+				Limit:      0,
+				StartIndex: Index{},
 			},
 			numUtxos,
 			false,
 		},
 		{
 			"[<ChainID>-<addr>] limit to 1 UTXO",
-			&GetUTXOsArgs{[]string{
-<<<<<<< HEAD
-				fmt.Sprintf("%s-%s", ctx.ChainID.String(), addr.String()),
-			},
-				1,
-				Index{},
+			&GetUTXOsArgs{
+				Addresses: []string{
+					fmt.Sprintf("%s-%s", vm.ctx.ChainID.String(), addr.String()),
+				},
+				Limit:      1,
+				StartIndex: Index{},
 			},
 			1,
 			false,
 		},
 		{
 			"[<ChainID>-<addr>] limit greater than number of UTXOs",
-			&GetUTXOsArgs{[]string{
-				fmt.Sprintf("%s-%s", ctx.ChainID.String(), addr.String()),
-			},
-				100000,
-				Index{},
+			&GetUTXOsArgs{
+				Addresses: []string{
+					fmt.Sprintf("%s-%s", vm.ctx.ChainID.String(), addr.String()),
+				},
+				Limit:      100000,
+				StartIndex: Index{},
 			},
 			numUtxos,
 			false,
 		},
 		{
 			"[<ChainID>-<addr>,<ChainID>-<addr>]",
-			&GetUTXOsArgs{[]string{
-				fmt.Sprintf("%s-%s", ctx.ChainID.String(), addr.String()),
-				fmt.Sprintf("%s-%s", ctx.ChainID.String(), addr.String()),
-			},
-				0,
-				Index{},
+			&GetUTXOsArgs{
+				Addresses: []string{
+					fmt.Sprintf("%s-%s", vm.ctx.ChainID.String(), addr.String()),
+					fmt.Sprintf("%s-%s", vm.ctx.ChainID.String(), addr.String()),
+				},
+				Limit:      0,
+				StartIndex: Index{},
 			},
 			numUtxos,
 			false,
-=======
-				fmt.Sprintf("%s-%s", vm.ctx.ChainID.String(), addr0.String()),
-			}},
-			7,
->>>>>>> 96cc66ca
 		}, {
 			"[<ChainID>-<addr>,<ChainID>-<addr>], limit to 1 UTXO",
-			&GetUTXOsArgs{[]string{
-<<<<<<< HEAD
-				fmt.Sprintf("%s-%s", ctx.ChainID.String(), addr.String()),
-				fmt.Sprintf("%s-%s", ctx.ChainID.String(), addr.String()),
-			},
-				1,
-				Index{},
+			&GetUTXOsArgs{
+				Addresses: []string{
+					fmt.Sprintf("%s-%s", vm.ctx.ChainID.String(), addr.String()),
+					fmt.Sprintf("%s-%s", vm.ctx.ChainID.String(), addr.String()),
+				},
+				Limit:      1,
+				StartIndex: Index{},
 			},
 			1,
 			false,
-=======
-				fmt.Sprintf("%s-%s", vm.ctx.ChainID.String(), addr0.String()),
-				fmt.Sprintf("%s-%s", vm.ctx.ChainID.String(), addr0.String()),
-			}},
-			7,
->>>>>>> 96cc66ca
 		},
 	}
 	for _, tt := range tests {
@@ -405,9 +380,9 @@
 	// (Assumes numUtxos > 5)
 	reply := &GetUTXOsReply{}
 	args := &GetUTXOsArgs{
-		[]string{fmt.Sprintf("%s-%s", ctx.ChainID.String(), addr.String())},
-		5,
-		Index{},
+		Addresses:  []string{fmt.Sprintf("%s-%s", vm.ctx.ChainID.String(), addr.String())},
+		Limit:      5,
+		StartIndex: Index{},
 	}
 	utxos := ids.Set{}
 	if err := s.GetUTXOs(nil, args, reply); err != nil {
@@ -417,7 +392,7 @@
 		utxos.Add(ids.NewID(hashing.ComputeHash256Array(utxo.Bytes)))
 	}
 	args = &GetUTXOsArgs{
-		[]string{fmt.Sprintf("%s-%s", ctx.ChainID.String(), addr.String())},
+		[]string{fmt.Sprintf("%s-%s", vm.ctx.ChainID.String(), addr.String())},
 		json.Uint32(numUtxos - 5),
 		reply.EndIndex,
 	}
@@ -448,23 +423,13 @@
 		label string
 		args  *GetUTXOsArgs
 	}{
-<<<<<<< HEAD
-		{"[", &GetUTXOsArgs{[]string{""}, 0, Index{}}},
+		{"[]", &GetUTXOsArgs{[]string{""}, 0, Index{}}},
 		{"[-]", &GetUTXOsArgs{[]string{"-"}, 0, Index{}}},
 		{"[foo]", &GetUTXOsArgs{[]string{"foo"}, 0, Index{}}},
 		{"[foo-bar]", &GetUTXOsArgs{[]string{"foo-bar"}, 0, Index{}}},
-		{"[<ChainID>]", &GetUTXOsArgs{[]string{ctx.ChainID.String()}, 0, Index{}}},
-		{"[<ChainID>-]", &GetUTXOsArgs{[]string{fmt.Sprintf("%s-", ctx.ChainID.String())}, 0, Index{}}},
+		{"[<ChainID>]", &GetUTXOsArgs{[]string{vm.ctx.ChainID.String()}, 0, Index{}}},
+		{"[<ChainID>-]", &GetUTXOsArgs{[]string{fmt.Sprintf("%s-", vm.ctx.ChainID.String())}, 0, Index{}}},
 		{"[<Unknown ID>-<addr0>]", &GetUTXOsArgs{[]string{fmt.Sprintf("%s-%s", ids.NewID([32]byte{42}).String(), addr0.String())}, 0, Index{}}},
-=======
-		{"[", &GetAtomicUTXOsArgs{[]string{""}}},
-		{"[-]", &GetAtomicUTXOsArgs{[]string{"-"}}},
-		{"[foo]", &GetAtomicUTXOsArgs{[]string{"foo"}}},
-		{"[foo-bar]", &GetAtomicUTXOsArgs{[]string{"foo-bar"}}},
-		{"[<ChainID>]", &GetAtomicUTXOsArgs{[]string{vm.ctx.ChainID.String()}}},
-		{"[<ChainID>-]", &GetAtomicUTXOsArgs{[]string{fmt.Sprintf("%s-", vm.ctx.ChainID.String())}}},
-		{"[<Unknown ID>-<addr0>]", &GetAtomicUTXOsArgs{[]string{fmt.Sprintf("%s-%s", ids.NewID([32]byte{42}).String(), addr0.String())}}},
->>>>>>> 96cc66ca
 	}
 	for _, tt := range tests {
 		t.Run(tt.label, func(t *testing.T) {
@@ -483,26 +448,8 @@
 		vm.ctx.Lock.Unlock()
 	}()
 
-<<<<<<< HEAD
 	addr1 := ids.GenerateTestShortID()
 	addr2 := ids.GenerateTestShortID()
-=======
-	addr0 := keys[0].PublicKey().Address()
-	platformID := ids.Empty.Prefix(0)
-	smDB := vm.ctx.SharedMemory.GetDatabase(platformID)
-
-	utxo := &ava.UTXO{
-		UTXOID: ava.UTXOID{TxID: ids.Empty},
-		Asset:  ava.Asset{ID: ids.Empty},
-		Out: &secp256k1fx.TransferOutput{
-			Amt: 7,
-			OutputOwners: secp256k1fx.OutputOwners{
-				Threshold: 1,
-				Addrs:     []ids.ShortID{addr0},
-			},
-		},
-	}
->>>>>>> 96cc66ca
 
 	smDB := vm.ctx.SharedMemory.GetDatabase(vm.platform)
 	state := ava.NewPrefixedState(smDB, vm.codec)
@@ -525,11 +472,7 @@
 			t.Fatal(err)
 		}
 	}
-<<<<<<< HEAD
 	vm.ctx.SharedMemory.ReleaseDatabase(vm.platform)
-=======
-	vm.ctx.SharedMemory.ReleaseDatabase(platformID)
->>>>>>> 96cc66ca
 
 	tests := []struct {
 		label         string
@@ -544,63 +487,41 @@
 			false,
 		},
 		{
-<<<<<<< HEAD
 			"[<ChainID>-<invalid address>]",
-			&GetUTXOsArgs{[]string{
-				fmt.Sprintf("%s-%s", ctx.ChainID.String(), ids.NewID([32]byte{42}).String()),
-			},
-				0,
-				Index{},
-			},
-=======
-			"[<ChainID>-<unrelated address>]",
-			&GetAtomicUTXOsArgs{[]string{
-				// TODO: Should GetAtomicUTXOs() raise an error for this? The address portion is
-				//		 longer than addr0.String()
-				fmt.Sprintf("%s-%s", vm.ctx.ChainID.String(), ids.NewID([32]byte{42}).String()),
-			}},
->>>>>>> 96cc66ca
+			&GetUTXOsArgs{
+				Addresses: []string{
+					fmt.Sprintf("%s-%s", vm.ctx.ChainID.String(), ids.NewID([32]byte{42}).String()),
+				},
+				Limit:      0,
+				StartIndex: Index{},
+			},
 			0,
 			true,
 		},
 		{
-<<<<<<< HEAD
 			"[<ChainID>-<addr1>]",
-			&GetUTXOsArgs{[]string{
-				fmt.Sprintf("%s-%s", ctx.ChainID.String(), addr1.String()),
-			},
-				0,
-				Index{},
+			&GetUTXOsArgs{
+				Addresses: []string{
+					fmt.Sprintf("%s-%s", vm.ctx.ChainID.String(), addr1.String()),
+				},
+				Limit:      0,
+				StartIndex: Index{},
 			},
 			numUtxos,
 			false,
 		},
 		{
 			"[<ChainID>-<add1r>,<ChainID>-<addr2>]",
-			&GetUTXOsArgs{[]string{
-				fmt.Sprintf("%s-%s", ctx.ChainID.String(), addr1.String()),
-				fmt.Sprintf("%s-%s", ctx.ChainID.String(), addr2.String()),
-			},
-				0,
-				Index{},
+			&GetUTXOsArgs{
+				Addresses: []string{
+					fmt.Sprintf("%s-%s", vm.ctx.ChainID.String(), addr1.String()),
+					fmt.Sprintf("%s-%s", vm.ctx.ChainID.String(), addr2.String()),
+				},
+				Limit:      0,
+				StartIndex: Index{},
 			},
 			numUtxos,
 			false,
-=======
-			"[<ChainID>-<addr0>]",
-			&GetAtomicUTXOsArgs{[]string{
-				fmt.Sprintf("%s-%s", vm.ctx.ChainID.String(), addr0.String()),
-			}},
-			1,
-		},
-		{
-			"[<ChainID>-<addr0>,<ChainID>-<addr0>]",
-			&GetAtomicUTXOsArgs{[]string{
-				fmt.Sprintf("%s-%s", vm.ctx.ChainID.String(), addr0.String()),
-				fmt.Sprintf("%s-%s", vm.ctx.ChainID.String(), addr0.String()),
-			}},
-			1,
->>>>>>> 96cc66ca
 		},
 	}
 	for _, tt := range tests {
@@ -622,9 +543,9 @@
 	// (Assumes numUtxos > 5)
 	reply := &GetUTXOsReply{}
 	args := &GetUTXOsArgs{
-		[]string{fmt.Sprintf("%s-%s", ctx.ChainID.String(), addr1.String())},
-		5,
-		Index{},
+		Addresses:  []string{fmt.Sprintf("%s-%s", vm.ctx.ChainID.String(), addr1.String())},
+		Limit:      5,
+		StartIndex: Index{},
 	}
 	utxos := ids.Set{}
 	if err := s.GetAtomicUTXOs(nil, args, reply); err != nil {
@@ -634,7 +555,7 @@
 		utxos.Add(ids.NewID(hashing.ComputeHash256Array(utxo.Bytes)))
 	}
 	args = &GetUTXOsArgs{
-		[]string{fmt.Sprintf("%s-%s", ctx.ChainID.String(), addr1.String())},
+		[]string{fmt.Sprintf("%s-%s", vm.ctx.ChainID.String(), addr1.String())},
 		json.Uint32(numUtxos - 5),
 		reply.EndIndex,
 	}
