// Copyright (C) 2019-2023, Ava Labs, Inc. All rights reserved.
// See the file LICENSE for licensing terms.

package avm

import (
	"context"
	"fmt"
	"time"

	"github.com/ava-labs/avalanchego/api"
	"github.com/ava-labs/avalanchego/ids"
	"github.com/ava-labs/avalanchego/snow/choices"
	"github.com/ava-labs/avalanchego/utils/constants"
	"github.com/ava-labs/avalanchego/utils/crypto/secp256k1"
	"github.com/ava-labs/avalanchego/utils/formatting"
	"github.com/ava-labs/avalanchego/utils/formatting/address"
	"github.com/ava-labs/avalanchego/utils/json"
	"github.com/ava-labs/avalanchego/utils/rpc"
)

var _ Client = (*client)(nil)

// Client for interacting with a JVM instance
type Client interface {
	WalletClient
	// GetBlock returns the block with the given id.
	GetBlock(ctx context.Context, blkID ids.ID, options ...rpc.Option) ([]byte, error)
	// GetBlockByHeight returns the block at the given [height].
	GetBlockByHeight(ctx context.Context, height uint64, options ...rpc.Option) ([]byte, error)
	// GetHeight returns the height of the last accepted block.
	GetHeight(ctx context.Context, options ...rpc.Option) (uint64, error)
	// GetTxStatus returns the status of [txID]
	//
	// Deprecated: GetTxStatus only returns Accepted or Unknown, GetTx should be
	// used instead to determine if the tx was accepted.
	GetTxStatus(ctx context.Context, txID ids.ID, options ...rpc.Option) (choices.Status, error)
	// ConfirmTx attempts to confirm [txID] by repeatedly checking its status.
	// Note: ConfirmTx will block until either the context is done or the client
	//       returns a decided status.
	// TODO: Move this function off of the Client interface into a utility
	// function.
	ConfirmTx(ctx context.Context, txID ids.ID, freq time.Duration, options ...rpc.Option) (choices.Status, error)
	// GetTx returns the byte representation of [txID]
	GetTx(ctx context.Context, txID ids.ID, options ...rpc.Option) ([]byte, error)
	// GetUTXOs returns the byte representation of the UTXOs controlled by [addrs]
	GetUTXOs(
		ctx context.Context,
		addrs []ids.ShortID,
		limit uint32,
		startAddress ids.ShortID,
		startUTXOID ids.ID,
		options ...rpc.Option,
	) ([][]byte, ids.ShortID, ids.ID, error)
	// GetAtomicUTXOs returns the byte representation of the atomic UTXOs controlled by [addrs]
	// from [sourceChain]
	GetAtomicUTXOs(
		ctx context.Context,
		addrs []ids.ShortID,
		sourceChain string,
		limit uint32,
		startAddress ids.ShortID,
		startUTXOID ids.ID,
		options ...rpc.Option,
	) ([][]byte, ids.ShortID, ids.ID, error)
	// GetAssetDescription returns a description of [assetID]
	GetAssetDescription(ctx context.Context, assetID string, options ...rpc.Option) (*GetAssetDescriptionReply, error)
	GetFeesPoolValue(ctx context.Context, options ...rpc.Option) (*GetFeesPoolValueReply, error)
	// GetBalance returns the balance of [assetID] held by [addr].
	// If [includePartial], balance includes partial owned (i.e. in a multisig) funds.
	//
	// Deprecated: GetUTXOs should be used instead.
	GetBalance(ctx context.Context, addr ids.ShortID, assetID string, includePartial bool, options ...rpc.Option) (*GetBalanceReply, error)
	// GetAllBalances returns all asset balances for [addr]
	//
	// Deprecated: GetUTXOs should be used instead.
	GetAllBalances(ctx context.Context, addr ids.ShortID, includePartial bool, options ...rpc.Option) ([]Balance, error)
	// CreateAsset creates a new asset and returns its assetID
	//
	// Deprecated: Transactions should be issued using the
	// `avalanchego/wallet/chain/x.Wallet` utility.
	CreateAsset(
		ctx context.Context,
		user api.UserPass,
		from []ids.ShortID,
		changeAddr ids.ShortID,
		name string,
		symbol string,
		denomination byte,
		holders []*ClientHolder,
		minters []ClientOwners,
		options ...rpc.Option,
	) (ids.ID, error)
	// CreateFixedCapAsset creates a new fixed cap asset and returns its assetID
	//
	// Deprecated: Transactions should be issued using the
	// `avalanchego/wallet/chain/x.Wallet` utility.
	CreateFixedCapAsset(
		ctx context.Context,
		user api.UserPass,
		from []ids.ShortID,
		changeAddr ids.ShortID,
		name string,
		symbol string,
		denomination byte,
		holders []*ClientHolder,
		options ...rpc.Option,
	) (ids.ID, error)
	// CreateVariableCapAsset creates a new variable cap asset and returns its assetID
	//
	// Deprecated: Transactions should be issued using the
	// `avalanchego/wallet/chain/x.Wallet` utility.
	CreateVariableCapAsset(
		ctx context.Context,
		user api.UserPass,
		from []ids.ShortID,
		changeAddr ids.ShortID,
		name string,
		symbol string,
		denomination byte,
		minters []ClientOwners,
		options ...rpc.Option,
	) (ids.ID, error)
	// CreateNFTAsset creates a new NFT asset and returns its assetID
	//
	// Deprecated: Transactions should be issued using the
	// `avalanchego/wallet/chain/x.Wallet` utility.
	CreateNFTAsset(
		ctx context.Context,
		user api.UserPass,
		from []ids.ShortID,
		changeAddr ids.ShortID,
		name string,
		symbol string,
		minters []ClientOwners,
		options ...rpc.Option,
	) (ids.ID, error)
	// CreateAddress creates a new address controlled by [user]
	//
	// Deprecated: Keys should no longer be stored on the node.
	CreateAddress(ctx context.Context, user api.UserPass, options ...rpc.Option) (ids.ShortID, error)
	// ListAddresses returns all addresses on this chain controlled by [user]
	//
	// Deprecated: Keys should no longer be stored on the node.
	ListAddresses(ctx context.Context, user api.UserPass, options ...rpc.Option) ([]ids.ShortID, error)
	// ExportKey returns the private key corresponding to [addr] controlled by [user]
	//
	// Deprecated: Keys should no longer be stored on the node.
	ExportKey(ctx context.Context, user api.UserPass, addr ids.ShortID, options ...rpc.Option) (*secp256k1.PrivateKey, error)
	// ImportKey imports [privateKey] to [user]
	//
	// Deprecated: Keys should no longer be stored on the node.
	ImportKey(ctx context.Context, user api.UserPass, privateKey *secp256k1.PrivateKey, options ...rpc.Option) (ids.ShortID, error)
	// Mint [amount] of [assetID] to be owned by [to]
	//
	// Deprecated: Transactions should be issued using the
	// `avalanchego/wallet/chain/x.Wallet` utility.
	Mint(
		ctx context.Context,
		user api.UserPass,
		from []ids.ShortID,
		changeAddr ids.ShortID,
		amount uint64,
		assetID string,
		to ids.ShortID,
		options ...rpc.Option,
	) (ids.ID, error)
	// SendNFT sends an NFT and returns the ID of the newly created transaction
	//
	// Deprecated: Transactions should be issued using the
	// `avalanchego/wallet/chain/x.Wallet` utility.
	SendNFT(
		ctx context.Context,
		user api.UserPass,
		from []ids.ShortID,
		changeAddr ids.ShortID,
		assetID string,
		groupID uint32,
		to ids.ShortID,
		options ...rpc.Option,
	) (ids.ID, error)
	// MintNFT issues a MintNFT transaction and returns the ID of the newly created transaction
	//
	// Deprecated: Transactions should be issued using the
	// `avalanchego/wallet/chain/x.Wallet` utility.
	MintNFT(
		ctx context.Context,
		user api.UserPass,
		from []ids.ShortID,
		changeAddr ids.ShortID,
		assetID string,
		payload []byte,
		to ids.ShortID,
		options ...rpc.Option,
	) (ids.ID, error)
	// Import sends an import transaction to import funds from [sourceChain] and
	// returns the ID of the newly created transaction
	//
	// Deprecated: Transactions should be issued using the
	// `avalanchego/wallet/chain/x.Wallet` utility.
	Import(ctx context.Context, user api.UserPass, to ids.ShortID, sourceChain string, options ...rpc.Option) (ids.ID, error) // Export sends an asset from this chain to the P/C-Chain.
	// After this tx is accepted, the AVAX must be imported to the P/C-chain with an importTx.
	// Returns the ID of the newly created atomic transaction
	//
	// Deprecated: Transactions should be issued using the
	// `avalanchego/wallet/chain/x.Wallet` utility.
	Export(
		ctx context.Context,
		user api.UserPass,
		from []ids.ShortID,
		changeAddr ids.ShortID,
		amount uint64,
		to ids.ShortID,
		toChainIDAlias string,
		assetID string,
		options ...rpc.Option,
	) (ids.ID, error)
}

// implementation for a JVM client for interacting with jvm [chain]
type client struct {
	requester rpc.EndpointRequester
}

// NewClient returns a JVM client for interacting with jvm [chain]
func NewClient(uri, chain string) Client {
	path := fmt.Sprintf(
		"%s/ext/%s/%s",
		uri,
		constants.ChainAliasPrefix,
		chain,
	)
	return &client{
		requester: rpc.NewEndpointRequester(path),
	}
}

func (c *client) GetBlock(ctx context.Context, blkID ids.ID, options ...rpc.Option) ([]byte, error) {
	res := &api.FormattedBlock{}
	err := c.requester.SendRequest(ctx, "jvm.getBlock", &api.GetBlockArgs{
		BlockID:  blkID,
		Encoding: formatting.HexNC,
	}, res, options...)
	if err != nil {
		return nil, err
	}

	return formatting.Decode(res.Encoding, res.Block)
}

func (c *client) GetBlockByHeight(ctx context.Context, height uint64, options ...rpc.Option) ([]byte, error) {
	res := &api.FormattedBlock{}
<<<<<<< HEAD
	err := c.requester.SendRequest(ctx, "jvm.getBlockByHeight", &api.GetBlockByHeightArgs{
		Height:   height,
=======
	err := c.requester.SendRequest(ctx, "avm.getBlockByHeight", &api.GetBlockByHeightArgs{
		Height:   json.Uint64(height),
>>>>>>> ef6a2a2f
		Encoding: formatting.HexNC,
	}, res, options...)
	if err != nil {
		return nil, err
	}

	return formatting.Decode(res.Encoding, res.Block)
}

func (c *client) GetHeight(ctx context.Context, options ...rpc.Option) (uint64, error) {
	res := &api.GetHeightResponse{}
	err := c.requester.SendRequest(ctx, "jvm.getHeight", struct{}{}, res, options...)
	return uint64(res.Height), err
}

func (c *client) IssueTx(ctx context.Context, txBytes []byte, options ...rpc.Option) (ids.ID, error) {
	txStr, err := formatting.Encode(formatting.Hex, txBytes)
	if err != nil {
		return ids.ID{}, err
	}
	res := &api.JSONTxID{}
	err = c.requester.SendRequest(ctx, "jvm.issueTx", &api.FormattedTx{
		Tx:       txStr,
		Encoding: formatting.Hex,
	}, res, options...)
	return res.TxID, err
}

<<<<<<< HEAD
func (c *client) IssueStopVertex(ctx context.Context, options ...rpc.Option) error {
	return c.requester.SendRequest(ctx, "jvm.issueStopVertex", &struct{}{}, &struct{}{}, options...)
}

=======
>>>>>>> ef6a2a2f
func (c *client) GetTxStatus(ctx context.Context, txID ids.ID, options ...rpc.Option) (choices.Status, error) {
	res := &GetTxStatusReply{}
	err := c.requester.SendRequest(ctx, "jvm.getTxStatus", &api.JSONTxID{
		TxID: txID,
	}, res, options...)
	return res.Status, err
}

func (c *client) ConfirmTx(ctx context.Context, txID ids.ID, freq time.Duration, options ...rpc.Option) (choices.Status, error) {
	ticker := time.NewTicker(freq)
	defer ticker.Stop()

	for {
		status, err := c.GetTxStatus(ctx, txID, options...)
		if err == nil {
			if status.Decided() {
				return status, nil
			}
		}

		select {
		case <-ticker.C:
		case <-ctx.Done():
			return status, ctx.Err()
		}
	}
}

func (c *client) GetTx(ctx context.Context, txID ids.ID, options ...rpc.Option) ([]byte, error) {
	res := &api.FormattedTx{}
	err := c.requester.SendRequest(ctx, "jvm.getTx", &api.GetTxArgs{
		TxID:     txID,
		Encoding: formatting.Hex,
	}, res, options...)
	if err != nil {
		return nil, err
	}

	txBytes, err := formatting.Decode(res.Encoding, res.Tx)
	if err != nil {
		return nil, err
	}
	return txBytes, nil
}

func (c *client) GetUTXOs(
	ctx context.Context,
	addrs []ids.ShortID,
	limit uint32,
	startAddress ids.ShortID,
	startUTXOID ids.ID,
	options ...rpc.Option,
) ([][]byte, ids.ShortID, ids.ID, error) {
	return c.GetAtomicUTXOs(ctx, addrs, "", limit, startAddress, startUTXOID, options...)
}

func (c *client) GetAtomicUTXOs(
	ctx context.Context,
	addrs []ids.ShortID,
	sourceChain string,
	limit uint32,
	startAddress ids.ShortID,
	startUTXOID ids.ID,
	options ...rpc.Option,
) ([][]byte, ids.ShortID, ids.ID, error) {
	res := &api.GetUTXOsReply{}
	err := c.requester.SendRequest(ctx, "jvm.getUTXOs", &api.GetUTXOsArgs{
		Addresses:   ids.ShortIDsToStrings(addrs),
		SourceChain: sourceChain,
		Limit:       json.Uint32(limit),
		StartIndex: api.Index{
			Address: startAddress.String(),
			UTXO:    startUTXOID.String(),
		},
		Encoding: formatting.Hex,
	}, res, options...)
	if err != nil {
		return nil, ids.ShortID{}, ids.Empty, err
	}

	utxos := make([][]byte, len(res.UTXOs))
	for i, utxo := range res.UTXOs {
		utxoBytes, err := formatting.Decode(res.Encoding, utxo)
		if err != nil {
			return nil, ids.ShortID{}, ids.Empty, err
		}
		utxos[i] = utxoBytes
	}
	endAddr, err := address.ParseToID(res.EndIndex.Address)
	if err != nil {
		return nil, ids.ShortID{}, ids.Empty, err
	}
	endUTXOID, err := ids.FromString(res.EndIndex.UTXO)
	return utxos, endAddr, endUTXOID, err
}

func (c *client) GetAssetDescription(ctx context.Context, assetID string, options ...rpc.Option) (*GetAssetDescriptionReply, error) {
	res := &GetAssetDescriptionReply{}
	err := c.requester.SendRequest(ctx, "jvm.getAssetDescription", &GetAssetDescriptionArgs{
		AssetID: assetID,
	}, res, options...)
	return res, err
}

func (c *client) GetFeesPoolValue(ctx context.Context, options ...rpc.Option) (*GetFeesPoolValueReply, error) {
	res := &GetFeesPoolValueReply{}
	err := c.requester.SendRequest(ctx, "jvm.getFeesPoolValue", &GetFeesPoolValueArgs{}, res, options...)
	return res, err
}

func (c *client) GetBalance(
	ctx context.Context,
	addr ids.ShortID,
	assetID string,
	includePartial bool,
	options ...rpc.Option,
) (*GetBalanceReply, error) {
	res := &GetBalanceReply{}
	err := c.requester.SendRequest(ctx, "jvm.getBalance", &GetBalanceArgs{
		Address:        addr.String(),
		AssetID:        assetID,
		IncludePartial: includePartial,
	}, res, options...)
	return res, err
}

func (c *client) GetAllBalances(
	ctx context.Context,
	addr ids.ShortID,
	includePartial bool,
	options ...rpc.Option,
) ([]Balance, error) {
	res := &GetAllBalancesReply{}
	err := c.requester.SendRequest(ctx, "jvm.getAllBalances", &GetAllBalancesArgs{
		JSONAddress:    api.JSONAddress{Address: addr.String()},
		IncludePartial: includePartial,
	}, res, options...)
	return res.Balances, err
}

// ClientHolder describes how much an address owns of an asset
type ClientHolder struct {
	Amount  uint64
	Address ids.ShortID
}

// ClientOwners describes who can perform an action
type ClientOwners struct {
	Threshold uint32
	Minters   []ids.ShortID
}

func (c *client) CreateAsset(
	ctx context.Context,
	user api.UserPass,
	from []ids.ShortID,
	changeAddr ids.ShortID,
	name string,
	symbol string,
	denomination byte,
	clientHolders []*ClientHolder,
	clientMinters []ClientOwners,
	options ...rpc.Option,
) (ids.ID, error) {
	res := &FormattedAssetID{}
	holders := make([]*Holder, len(clientHolders))
	for i, clientHolder := range clientHolders {
		holders[i] = &Holder{
			Amount:  json.Uint64(clientHolder.Amount),
			Address: clientHolder.Address.String(),
		}
	}
	minters := make([]Owners, len(clientMinters))
	for i, clientMinter := range clientMinters {
		minters[i] = Owners{
			Threshold: json.Uint32(clientMinter.Threshold),
			Minters:   ids.ShortIDsToStrings(clientMinter.Minters),
		}
	}
	err := c.requester.SendRequest(ctx, "jvm.createAsset", &CreateAssetArgs{
		JSONSpendHeader: api.JSONSpendHeader{
			UserPass:       user,
			JSONFromAddrs:  api.JSONFromAddrs{From: ids.ShortIDsToStrings(from)},
			JSONChangeAddr: api.JSONChangeAddr{ChangeAddr: changeAddr.String()},
		},
		Name:           name,
		Symbol:         symbol,
		Denomination:   denomination,
		InitialHolders: holders,
		MinterSets:     minters,
	}, res, options...)
	return res.AssetID, err
}

func (c *client) CreateFixedCapAsset(
	ctx context.Context,
	user api.UserPass,
	from []ids.ShortID,
	changeAddr ids.ShortID,
	name string,
	symbol string,
	denomination byte,
	clientHolders []*ClientHolder,
	options ...rpc.Option,
) (ids.ID, error) {
	res := &FormattedAssetID{}
	holders := make([]*Holder, len(clientHolders))
	for i, clientHolder := range clientHolders {
		holders[i] = &Holder{
			Amount:  json.Uint64(clientHolder.Amount),
			Address: clientHolder.Address.String(),
		}
	}
	err := c.requester.SendRequest(ctx, "jvm.createAsset", &CreateAssetArgs{
		JSONSpendHeader: api.JSONSpendHeader{
			UserPass:       user,
			JSONFromAddrs:  api.JSONFromAddrs{From: ids.ShortIDsToStrings(from)},
			JSONChangeAddr: api.JSONChangeAddr{ChangeAddr: changeAddr.String()},
		},
		Name:           name,
		Symbol:         symbol,
		Denomination:   denomination,
		InitialHolders: holders,
	}, res, options...)
	return res.AssetID, err
}

func (c *client) CreateVariableCapAsset(
	ctx context.Context,
	user api.UserPass,
	from []ids.ShortID,
	changeAddr ids.ShortID,
	name string,
	symbol string,
	denomination byte,
	clientMinters []ClientOwners,
	options ...rpc.Option,
) (ids.ID, error) {
	res := &FormattedAssetID{}
	minters := make([]Owners, len(clientMinters))
	for i, clientMinter := range clientMinters {
		minters[i] = Owners{
			Threshold: json.Uint32(clientMinter.Threshold),
			Minters:   ids.ShortIDsToStrings(clientMinter.Minters),
		}
	}
	err := c.requester.SendRequest(ctx, "jvm.createAsset", &CreateAssetArgs{
		JSONSpendHeader: api.JSONSpendHeader{
			UserPass:       user,
			JSONFromAddrs:  api.JSONFromAddrs{From: ids.ShortIDsToStrings(from)},
			JSONChangeAddr: api.JSONChangeAddr{ChangeAddr: changeAddr.String()},
		},
		Name:         name,
		Symbol:       symbol,
		Denomination: denomination,
		MinterSets:   minters,
	}, res, options...)
	return res.AssetID, err
}

func (c *client) CreateNFTAsset(
	ctx context.Context,
	user api.UserPass,
	from []ids.ShortID,
	changeAddr ids.ShortID,
	name string,
	symbol string,
	clientMinters []ClientOwners,
	options ...rpc.Option,
) (ids.ID, error) {
	res := &FormattedAssetID{}
	minters := make([]Owners, len(clientMinters))
	for i, clientMinter := range clientMinters {
		minters[i] = Owners{
			Threshold: json.Uint32(clientMinter.Threshold),
			Minters:   ids.ShortIDsToStrings(clientMinter.Minters),
		}
	}
	err := c.requester.SendRequest(ctx, "jvm.createNFTAsset", &CreateNFTAssetArgs{
		JSONSpendHeader: api.JSONSpendHeader{
			UserPass:       user,
			JSONFromAddrs:  api.JSONFromAddrs{From: ids.ShortIDsToStrings(from)},
			JSONChangeAddr: api.JSONChangeAddr{ChangeAddr: changeAddr.String()},
		},
		Name:       name,
		Symbol:     symbol,
		MinterSets: minters,
	}, res, options...)
	return res.AssetID, err
}

func (c *client) CreateAddress(ctx context.Context, user api.UserPass, options ...rpc.Option) (ids.ShortID, error) {
	res := &api.JSONAddress{}
	err := c.requester.SendRequest(ctx, "jvm.createAddress", &user, res, options...)
	if err != nil {
		return ids.ShortID{}, err
	}
	return address.ParseToID(res.Address)
}

func (c *client) ListAddresses(ctx context.Context, user api.UserPass, options ...rpc.Option) ([]ids.ShortID, error) {
	res := &api.JSONAddresses{}
	err := c.requester.SendRequest(ctx, "jvm.listAddresses", &user, res, options...)
	if err != nil {
		return nil, err
	}
	return address.ParseToIDs(res.Addresses)
}

func (c *client) ExportKey(ctx context.Context, user api.UserPass, addr ids.ShortID, options ...rpc.Option) (*secp256k1.PrivateKey, error) {
	res := &ExportKeyReply{}
	err := c.requester.SendRequest(ctx, "jvm.exportKey", &ExportKeyArgs{
		UserPass: user,
		Address:  addr.String(),
	}, res, options...)
	return res.PrivateKey, err
}

func (c *client) ImportKey(ctx context.Context, user api.UserPass, privateKey *secp256k1.PrivateKey, options ...rpc.Option) (ids.ShortID, error) {
	res := &api.JSONAddress{}
	err := c.requester.SendRequest(ctx, "jvm.importKey", &ImportKeyArgs{
		UserPass:   user,
		PrivateKey: privateKey,
	}, res, options...)
	if err != nil {
		return ids.ShortID{}, err
	}
	return address.ParseToID(res.Address)
}

func (c *client) Send(
	ctx context.Context,
	user api.UserPass,
	from []ids.ShortID,
	changeAddr ids.ShortID,
	amount uint64,
	assetID string,
	to ids.ShortID,
	memo string,
	options ...rpc.Option,
) (ids.ID, error) {
	res := &api.JSONTxID{}
	err := c.requester.SendRequest(ctx, "jvm.send", &SendArgs{
		JSONSpendHeader: api.JSONSpendHeader{
			UserPass:       user,
			JSONFromAddrs:  api.JSONFromAddrs{From: ids.ShortIDsToStrings(from)},
			JSONChangeAddr: api.JSONChangeAddr{ChangeAddr: changeAddr.String()},
		},
		SendOutput: SendOutput{
			Amount:  json.Uint64(amount),
			AssetID: assetID,
			To:      to.String(),
		},
		Memo: memo,
	}, res, options...)
	return res.TxID, err
}

func (c *client) SendMultiple(
	ctx context.Context,
	user api.UserPass,
	from []ids.ShortID,
	changeAddr ids.ShortID,
	clientOutputs []ClientSendOutput,
	memo string,
	options ...rpc.Option,
) (ids.ID, error) {
	res := &api.JSONTxID{}
	outputs := make([]SendOutput, len(clientOutputs))
	for i, clientOutput := range clientOutputs {
		outputs[i] = SendOutput{
			Amount:  json.Uint64(clientOutput.Amount),
			AssetID: clientOutput.AssetID,
			To:      clientOutput.To.String(),
		}
	}
	err := c.requester.SendRequest(ctx, "jvm.sendMultiple", &SendMultipleArgs{
		JSONSpendHeader: api.JSONSpendHeader{
			UserPass:       user,
			JSONFromAddrs:  api.JSONFromAddrs{From: ids.ShortIDsToStrings(from)},
			JSONChangeAddr: api.JSONChangeAddr{ChangeAddr: changeAddr.String()},
		},
		Outputs: outputs,
		Memo:    memo,
	}, res, options...)
	return res.TxID, err
}

func (c *client) Mint(
	ctx context.Context,
	user api.UserPass,
	from []ids.ShortID,
	changeAddr ids.ShortID,
	amount uint64,
	assetID string,
	to ids.ShortID,
	options ...rpc.Option,
) (ids.ID, error) {
	res := &api.JSONTxID{}
	err := c.requester.SendRequest(ctx, "jvm.mint", &MintArgs{
		JSONSpendHeader: api.JSONSpendHeader{
			UserPass:       user,
			JSONFromAddrs:  api.JSONFromAddrs{From: ids.ShortIDsToStrings(from)},
			JSONChangeAddr: api.JSONChangeAddr{ChangeAddr: changeAddr.String()},
		},
		Amount:  json.Uint64(amount),
		AssetID: assetID,
		To:      to.String(),
	}, res, options...)
	return res.TxID, err
}

func (c *client) SendNFT(
	ctx context.Context,
	user api.UserPass,
	from []ids.ShortID,
	changeAddr ids.ShortID,
	assetID string,
	groupID uint32,
	to ids.ShortID,
	options ...rpc.Option,
) (ids.ID, error) {
	res := &api.JSONTxID{}
	err := c.requester.SendRequest(ctx, "jvm.sendNFT", &SendNFTArgs{
		JSONSpendHeader: api.JSONSpendHeader{
			UserPass:       user,
			JSONFromAddrs:  api.JSONFromAddrs{From: ids.ShortIDsToStrings(from)},
			JSONChangeAddr: api.JSONChangeAddr{ChangeAddr: changeAddr.String()},
		},
		AssetID: assetID,
		GroupID: json.Uint32(groupID),
		To:      to.String(),
	}, res, options...)
	return res.TxID, err
}

func (c *client) MintNFT(
	ctx context.Context,
	user api.UserPass,
	from []ids.ShortID,
	changeAddr ids.ShortID,
	assetID string,
	payload []byte,
	to ids.ShortID,
	options ...rpc.Option,
) (ids.ID, error) {
	payloadStr, err := formatting.Encode(formatting.Hex, payload)
	if err != nil {
		return ids.ID{}, err
	}
	res := &api.JSONTxID{}
	err = c.requester.SendRequest(ctx, "jvm.mintNFT", &MintNFTArgs{
		JSONSpendHeader: api.JSONSpendHeader{
			UserPass:       user,
			JSONFromAddrs:  api.JSONFromAddrs{From: ids.ShortIDsToStrings(from)},
			JSONChangeAddr: api.JSONChangeAddr{ChangeAddr: changeAddr.String()},
		},
		AssetID:  assetID,
		Payload:  payloadStr,
		To:       to.String(),
		Encoding: formatting.Hex,
	}, res, options...)
	return res.TxID, err
}

func (c *client) Import(ctx context.Context, user api.UserPass, to ids.ShortID, sourceChain string, options ...rpc.Option) (ids.ID, error) {
	res := &api.JSONTxID{}
	err := c.requester.SendRequest(ctx, "jvm.import", &ImportArgs{
		UserPass:    user,
		To:          to.String(),
		SourceChain: sourceChain,
	}, res, options...)
	return res.TxID, err
}

func (c *client) Export(
	ctx context.Context,
	user api.UserPass,
	from []ids.ShortID,
	changeAddr ids.ShortID,
	amount uint64,
	to ids.ShortID,
	targetChain string,
	assetID string,
	options ...rpc.Option,
) (ids.ID, error) {
	res := &api.JSONTxID{}
	err := c.requester.SendRequest(ctx, "jvm.export", &ExportArgs{
		JSONSpendHeader: api.JSONSpendHeader{
			UserPass:       user,
			JSONFromAddrs:  api.JSONFromAddrs{From: ids.ShortIDsToStrings(from)},
			JSONChangeAddr: api.JSONChangeAddr{ChangeAddr: changeAddr.String()},
		},
		Amount:      json.Uint64(amount),
		TargetChain: targetChain,
		To:          to.String(),
		AssetID:     assetID,
	}, res, options...)
	return res.TxID, err
}<|MERGE_RESOLUTION|>--- conflicted
+++ resolved
@@ -250,13 +250,8 @@
 
 func (c *client) GetBlockByHeight(ctx context.Context, height uint64, options ...rpc.Option) ([]byte, error) {
 	res := &api.FormattedBlock{}
-<<<<<<< HEAD
-	err := c.requester.SendRequest(ctx, "jvm.getBlockByHeight", &api.GetBlockByHeightArgs{
-		Height:   height,
-=======
 	err := c.requester.SendRequest(ctx, "avm.getBlockByHeight", &api.GetBlockByHeightArgs{
 		Height:   json.Uint64(height),
->>>>>>> ef6a2a2f
 		Encoding: formatting.HexNC,
 	}, res, options...)
 	if err != nil {
@@ -285,13 +280,6 @@
 	return res.TxID, err
 }
 
-<<<<<<< HEAD
-func (c *client) IssueStopVertex(ctx context.Context, options ...rpc.Option) error {
-	return c.requester.SendRequest(ctx, "jvm.issueStopVertex", &struct{}{}, &struct{}{}, options...)
-}
-
-=======
->>>>>>> ef6a2a2f
 func (c *client) GetTxStatus(ctx context.Context, txID ids.ID, options ...rpc.Option) (choices.Status, error) {
 	res := &GetTxStatusReply{}
 	err := c.requester.SendRequest(ctx, "jvm.getTxStatus", &api.JSONTxID{
