// Copyright (C) 2019-2023, Ava Labs, Inc. All rights reserved.
// See the file LICENSE for licensing terms.

package txs

import (
	"fmt"

	"github.com/ava-labs/avalanchego/codec"
	"github.com/ava-labs/avalanchego/ids"
	"github.com/ava-labs/avalanchego/snow"
	"github.com/ava-labs/avalanchego/utils/crypto/secp256k1"
	"github.com/ava-labs/avalanchego/utils/hashing"
	"github.com/ava-labs/avalanchego/utils/set"
	"github.com/ava-labs/avalanchego/vms/avm/fxs"
	"github.com/ava-labs/avalanchego/vms/components/avax"
	"github.com/ava-labs/avalanchego/vms/nftfx"
	"github.com/ava-labs/avalanchego/vms/propertyfx"
	"github.com/ava-labs/avalanchego/vms/secp256k1fx"
)

type UnsignedTx interface {
	snow.ContextInitializable

	SetBytes(unsignedBytes []byte)
	Bytes() []byte

	InputIDs() set.Set[ids.ID]

<<<<<<< HEAD
	ConsumedValue(assetID ids.ID) uint64

	ConsumedAssetIDs() set.Set[ids.ID]
	AssetIDs() set.Set[ids.ID]

=======
>>>>>>> 638000c4
	NumCredentials() int
	// TODO: deprecate after x-chain linearization
	InputUTXOs() []*avax.UTXOID

	// Visit calls [visitor] with this transaction's concrete type
	Visit(visitor Visitor) error
}

// Tx is the core operation that can be performed. The tx uses the UTXO model.
// Specifically, a txs inputs will consume previous txs outputs. A tx will be
// valid if the inputs have the authority to consume the outputs they are
// attempting to consume and the inputs consume sufficient state to produce the
// outputs.
type Tx struct {
	Unsigned UnsignedTx          `serialize:"true" json:"unsignedTx"`
	Creds    []*fxs.FxCredential `serialize:"true" json:"credentials"` // The credentials of this transaction

	TxID  ids.ID `json:"id"`
	bytes []byte
}

func (t *Tx) Initialize(c codec.Manager) error {
	signedBytes, err := c.Marshal(CodecVersion, t)
	if err != nil {
		return fmt.Errorf("problem creating transaction: %w", err)
	}

	unsignedBytesLen, err := c.Size(CodecVersion, &t.Unsigned)
	if err != nil {
		return fmt.Errorf("couldn't calculate UnsignedTx marshal length: %w", err)
	}

	unsignedBytes := signedBytes[:unsignedBytesLen]
	t.SetBytes(unsignedBytes, signedBytes)
	return nil
}

func (t *Tx) SetBytes(unsignedBytes, signedBytes []byte) {
	t.TxID = hashing.ComputeHash256Array(signedBytes)
	t.bytes = signedBytes
	t.Unsigned.SetBytes(unsignedBytes)
}

// ID returns the unique ID of this tx
func (t *Tx) ID() ids.ID {
	return t.TxID
}

// Bytes returns the binary representation of this tx
func (t *Tx) Bytes() []byte {
	return t.bytes
}

// UTXOs returns the UTXOs transaction is producing.
func (t *Tx) UTXOs() []*avax.UTXO {
	u := utxoGetter{tx: t}
	// The visit error is explicitly dropped here because no error is ever
	// returned from the utxoGetter.
	_ = t.Unsigned.Visit(&u)
	return u.utxos
}

func (t *Tx) SignSECP256K1Fx(c codec.Manager, signers [][]*secp256k1.PrivateKey) error {
	unsignedBytes, err := c.Marshal(CodecVersion, &t.Unsigned)
	if err != nil {
		return fmt.Errorf("problem creating transaction: %w", err)
	}

	hash := hashing.ComputeHash256(unsignedBytes)
	for _, keys := range signers {
		cred := &secp256k1fx.Credential{
			Sigs: make([][secp256k1.SignatureLen]byte, len(keys)),
		}
		for i, key := range keys {
			sig, err := key.SignHash(hash)
			if err != nil {
				return fmt.Errorf("problem creating transaction: %w", err)
			}
			copy(cred.Sigs[i][:], sig)
		}
		t.Creds = append(t.Creds, &fxs.FxCredential{Credential: cred})
	}

	signedBytes, err := c.Marshal(CodecVersion, t)
	if err != nil {
		return fmt.Errorf("problem creating transaction: %w", err)
	}
	t.SetBytes(unsignedBytes, signedBytes)
	return nil
}

func (t *Tx) SignPropertyFx(c codec.Manager, signers [][]*secp256k1.PrivateKey) error {
	unsignedBytes, err := c.Marshal(CodecVersion, &t.Unsigned)
	if err != nil {
		return fmt.Errorf("problem creating transaction: %w", err)
	}

	hash := hashing.ComputeHash256(unsignedBytes)
	for _, keys := range signers {
		cred := &propertyfx.Credential{Credential: secp256k1fx.Credential{
			Sigs: make([][secp256k1.SignatureLen]byte, len(keys)),
		}}
		for i, key := range keys {
			sig, err := key.SignHash(hash)
			if err != nil {
				return fmt.Errorf("problem creating transaction: %w", err)
			}
			copy(cred.Sigs[i][:], sig)
		}
		t.Creds = append(t.Creds, &fxs.FxCredential{Credential: cred})
	}

	signedBytes, err := c.Marshal(CodecVersion, t)
	if err != nil {
		return fmt.Errorf("problem creating transaction: %w", err)
	}
	t.SetBytes(unsignedBytes, signedBytes)
	return nil
}

func (t *Tx) SignNFTFx(c codec.Manager, signers [][]*secp256k1.PrivateKey) error {
	unsignedBytes, err := c.Marshal(CodecVersion, &t.Unsigned)
	if err != nil {
		return fmt.Errorf("problem creating transaction: %w", err)
	}

	hash := hashing.ComputeHash256(unsignedBytes)
	for _, keys := range signers {
		cred := &nftfx.Credential{Credential: secp256k1fx.Credential{
			Sigs: make([][secp256k1.SignatureLen]byte, len(keys)),
		}}
		for i, key := range keys {
			sig, err := key.SignHash(hash)
			if err != nil {
				return fmt.Errorf("problem creating transaction: %w", err)
			}
			copy(cred.Sigs[i][:], sig)
		}
		t.Creds = append(t.Creds, &fxs.FxCredential{Credential: cred})
	}

	signedBytes, err := c.Marshal(CodecVersion, t)
	if err != nil {
		return fmt.Errorf("problem creating transaction: %w", err)
	}
	t.SetBytes(unsignedBytes, signedBytes)
	return nil
}<|MERGE_RESOLUTION|>--- conflicted
+++ resolved
@@ -27,14 +27,8 @@
 
 	InputIDs() set.Set[ids.ID]
 
-<<<<<<< HEAD
 	ConsumedValue(assetID ids.ID) uint64
 
-	ConsumedAssetIDs() set.Set[ids.ID]
-	AssetIDs() set.Set[ids.ID]
-
-=======
->>>>>>> 638000c4
 	NumCredentials() int
 	// TODO: deprecate after x-chain linearization
 	InputUTXOs() []*avax.UTXOID
