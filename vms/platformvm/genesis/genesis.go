--- conflicted
+++ resolved
@@ -41,38 +41,4 @@
 		}
 	}
 	return gen, nil
-<<<<<<< HEAD
-}
-
-// State represents the genesis state of the platform chain
-type State struct {
-	RewardsPoolSupply uint64
-	UTXOs             []*avax.UTXO
-	Validators        []*txs.Tx
-	Chains            []*txs.Tx
-	Timestamp         uint64
-	InitialSupply     uint64
-}
-
-func ParseState(genesisBytes []byte) (*State, error) {
-	genesis, err := Parse(genesisBytes)
-	if err != nil {
-		return nil, err
-	}
-
-	utxos := make([]*avax.UTXO, 0, len(genesis.UTXOs))
-	for _, utxo := range genesis.UTXOs {
-		utxos = append(utxos, &utxo.UTXO)
-	}
-
-	return &State{
-		RewardsPoolSupply: genesis.RewardsPoolSupply,
-		UTXOs:             utxos,
-		Validators:        genesis.Validators,
-		Chains:            genesis.Chains,
-		Timestamp:         genesis.Timestamp,
-		InitialSupply:     genesis.InitialSupply,
-	}, nil
-=======
->>>>>>> 638000c4
 }