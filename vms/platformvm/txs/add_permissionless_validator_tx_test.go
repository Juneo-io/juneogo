// Copyright (C) 2019-2023, Ava Labs, Inc. All rights reserved.
// See the file LICENSE for licensing terms.

package txs

import (
	"testing"

	stdmath "math"

	"github.com/golang/mock/gomock"

	"github.com/stretchr/testify/require"

	"github.com/ava-labs/avalanchego/ids"
	"github.com/ava-labs/avalanchego/snow"
	"github.com/ava-labs/avalanchego/utils/constants"
	"github.com/ava-labs/avalanchego/utils/crypto/bls"
	"github.com/ava-labs/avalanchego/utils/math"
	"github.com/ava-labs/avalanchego/vms/components/avax"
	"github.com/ava-labs/avalanchego/vms/platformvm/fx"
	"github.com/ava-labs/avalanchego/vms/platformvm/reward"
	"github.com/ava-labs/avalanchego/vms/platformvm/signer"
	"github.com/ava-labs/avalanchego/vms/secp256k1fx"
)

func TestAddPermissionlessValidatorTxSyntacticVerify(t *testing.T) {
	type test struct {
		name   string
		txFunc func(*gomock.Controller) *AddPermissionlessValidatorTx
		err    error
	}

	var (
		networkID = uint32(1337)
		chainID   = ids.GenerateTestID()
	)

	ctx := &snow.Context{
		ChainID:   chainID,
		NetworkID: networkID,
	}

	// A BaseTx that already passed syntactic verification.
	verifiedBaseTx := BaseTx{
		SyntacticallyVerified: true,
	}

	// A BaseTx that passes syntactic verification.
	validBaseTx := BaseTx{
		BaseTx: avax.BaseTx{
			NetworkID:    networkID,
			BlockchainID: chainID,
		},
	}

	blsSK, err := bls.NewSecretKey()
	require.NoError(t, err)

	blsPOP := signer.NewProofOfPossession(blsSK)

	// A BaseTx that fails syntactic verification.
	invalidBaseTx := BaseTx{}

	tests := []test{
		{
			name: "nil tx",
			txFunc: func(*gomock.Controller) *AddPermissionlessValidatorTx {
				return nil
			},
			err: ErrNilTx,
		},
		{
			name: "already verified",
			txFunc: func(*gomock.Controller) *AddPermissionlessValidatorTx {
				return &AddPermissionlessValidatorTx{
					BaseTx: verifiedBaseTx,
				}
			},
			err: nil,
		},
		{
			name: "empty nodeID",
			txFunc: func(*gomock.Controller) *AddPermissionlessValidatorTx {
				return &AddPermissionlessValidatorTx{
					BaseTx: validBaseTx,
					Validator: Validator{
						NodeID: ids.EmptyNodeID,
					},
				}
			},
			err: errEmptyNodeID,
		},
		{
			name: "no provided stake",
			txFunc: func(*gomock.Controller) *AddPermissionlessValidatorTx {
				return &AddPermissionlessValidatorTx{
					BaseTx: validBaseTx,
					Validator: Validator{
						NodeID: ids.GenerateTestNodeID(),
					},
					StakeOuts: nil,
				}
			},
			err: errNoStake,
		},
		{
			name: "too many shares",
			txFunc: func(*gomock.Controller) *AddPermissionlessValidatorTx {
				return &AddPermissionlessValidatorTx{
					BaseTx: validBaseTx,
					Validator: Validator{
						NodeID: ids.GenerateTestNodeID(),
					},
					StakeOuts: []*avax.TransferableOutput{
						{
							Asset: avax.Asset{
								ID: ids.GenerateTestID(),
							},
							Out: &secp256k1fx.TransferOutput{
								Amt: 1,
							},
						},
					},
					DelegationShares: reward.PercentDenominator + 1,
				}
			},
			err: errTooManyShares,
		},
		{
			name: "invalid BaseTx",
			txFunc: func(*gomock.Controller) *AddPermissionlessValidatorTx {
				return &AddPermissionlessValidatorTx{
					BaseTx: invalidBaseTx,
					Validator: Validator{
						NodeID: ids.GenerateTestNodeID(),
					},
					StakeOuts: []*avax.TransferableOutput{
						{
							Asset: avax.Asset{
								ID: ids.GenerateTestID(),
							},
							Out: &secp256k1fx.TransferOutput{
								Amt: 1,
							},
						},
					},
					DelegationShares: reward.PercentDenominator,
				}
			},
			err: avax.ErrWrongNetworkID,
		},
		{
			name: "invalid rewards owner",
			txFunc: func(ctrl *gomock.Controller) *AddPermissionlessValidatorTx {
				rewardsOwner := fx.NewMockOwner(ctrl)
				rewardsOwner.EXPECT().Verify().Return(errCustom)
				return &AddPermissionlessValidatorTx{
					BaseTx: validBaseTx,
					Validator: Validator{
						NodeID: ids.GenerateTestNodeID(),
						Wght:   1,
					},
					Subnet: ids.GenerateTestID(),
					Signer:   &signer.Empty{},
					StakeOuts: []*avax.TransferableOutput{
						{
							Asset: avax.Asset{
								ID: ids.GenerateTestID(),
							},
							Out: &secp256k1fx.TransferOutput{
								Amt: 1,
							},
						},
					},
					ValidatorRewardsOwner: rewardsOwner,
					DelegatorRewardsOwner: rewardsOwner,
					DelegationShares:      reward.PercentDenominator,
				}
			},
			err: errCustom,
		},
		{
			name: "wrong signer",
			txFunc: func(ctrl *gomock.Controller) *AddPermissionlessValidatorTx {
				rewardsOwner := fx.NewMockOwner(ctrl)
				rewardsOwner.EXPECT().Verify().Return(nil).AnyTimes()
				return &AddPermissionlessValidatorTx{
					BaseTx: validBaseTx,
					Validator: Validator{
						NodeID: ids.GenerateTestNodeID(),
						Wght:   1,
					},
					Subnet: constants.PrimaryNetworkID,
					Signer:   &signer.Empty{},
					StakeOuts: []*avax.TransferableOutput{
						{
							Asset: avax.Asset{
								ID: ids.GenerateTestID(),
							},
							Out: &secp256k1fx.TransferOutput{
								Amt: 1,
							},
						},
					},
					ValidatorRewardsOwner: rewardsOwner,
					DelegatorRewardsOwner: rewardsOwner,
					DelegationShares:      reward.PercentDenominator,
				}
			},
			err: errInvalidSigner,
		},
		{
			name: "invalid stake output",
			txFunc: func(ctrl *gomock.Controller) *AddPermissionlessValidatorTx {
				rewardsOwner := fx.NewMockOwner(ctrl)
				rewardsOwner.EXPECT().Verify().Return(nil).AnyTimes()

				stakeOut := avax.NewMockTransferableOut(ctrl)
				stakeOut.EXPECT().Verify().Return(errCustom)
				return &AddPermissionlessValidatorTx{
					BaseTx: validBaseTx,
					Validator: Validator{
						NodeID: ids.GenerateTestNodeID(),
						Wght:   1,
					},
					Subnet: ids.GenerateTestID(),
					Signer:   &signer.Empty{},
					StakeOuts: []*avax.TransferableOutput{
						{
							Asset: avax.Asset{
								ID: ids.GenerateTestID(),
							},
							Out: stakeOut,
						},
					},
					ValidatorRewardsOwner: rewardsOwner,
					DelegatorRewardsOwner: rewardsOwner,
					DelegationShares:      reward.PercentDenominator,
				}
			},
			err: errCustom,
		},
		{
			name: "stake overflow",
			txFunc: func(ctrl *gomock.Controller) *AddPermissionlessValidatorTx {
				rewardsOwner := fx.NewMockOwner(ctrl)
				rewardsOwner.EXPECT().Verify().Return(nil).AnyTimes()
				assetID := ids.GenerateTestID()
				return &AddPermissionlessValidatorTx{
					BaseTx: validBaseTx,
					Validator: Validator{
						NodeID: ids.GenerateTestNodeID(),
						Wght:   1,
					},
					Subnet: ids.GenerateTestID(),
					Signer: &signer.Empty{},
					StakeOuts: []*avax.TransferableOutput{
						{
							Asset: avax.Asset{
								ID: assetID,
							},
							Out: &secp256k1fx.TransferOutput{
								Amt: stdmath.MaxUint64,
							},
						},
						{
							Asset: avax.Asset{
								ID: assetID,
							},
							Out: &secp256k1fx.TransferOutput{
								Amt: 2,
							},
						},
					},
					ValidatorRewardsOwner: rewardsOwner,
					DelegatorRewardsOwner: rewardsOwner,
					DelegationShares:      reward.PercentDenominator,
				}
			},
			err: math.ErrOverflow,
		},
		{
			name: "multiple staked assets",
			txFunc: func(ctrl *gomock.Controller) *AddPermissionlessValidatorTx {
				rewardsOwner := fx.NewMockOwner(ctrl)
				rewardsOwner.EXPECT().Verify().Return(nil).AnyTimes()
				return &AddPermissionlessValidatorTx{
					BaseTx: validBaseTx,
					Validator: Validator{
						NodeID: ids.GenerateTestNodeID(),
						Wght:   1,
					},
					Subnet: ids.GenerateTestID(),
					Signer:   &signer.Empty{},
					StakeOuts: []*avax.TransferableOutput{
						{
							Asset: avax.Asset{
								ID: ids.GenerateTestID(),
							},
							Out: &secp256k1fx.TransferOutput{
								Amt: 1,
							},
						},
						{
							Asset: avax.Asset{
								ID: ids.GenerateTestID(),
							},
							Out: &secp256k1fx.TransferOutput{
								Amt: 1,
							},
						},
					},
					ValidatorRewardsOwner: rewardsOwner,
					DelegatorRewardsOwner: rewardsOwner,
					DelegationShares:      reward.PercentDenominator,
				}
			},
			err: errMultipleStakedAssets,
		},
		{
			name: "stake not sorted",
			txFunc: func(ctrl *gomock.Controller) *AddPermissionlessValidatorTx {
				rewardsOwner := fx.NewMockOwner(ctrl)
				rewardsOwner.EXPECT().Verify().Return(nil).AnyTimes()
				assetID := ids.GenerateTestID()
				return &AddPermissionlessValidatorTx{
					BaseTx: validBaseTx,
					Validator: Validator{
						NodeID: ids.GenerateTestNodeID(),
						Wght:   1,
					},
					Subnet: ids.GenerateTestID(),
					Signer:   &signer.Empty{},
					StakeOuts: []*avax.TransferableOutput{
						{
							Asset: avax.Asset{
								ID: assetID,
							},
							Out: &secp256k1fx.TransferOutput{
								Amt: 2,
							},
						},
						{
							Asset: avax.Asset{
								ID: assetID,
							},
							Out: &secp256k1fx.TransferOutput{
								Amt: 1,
							},
						},
					},
					ValidatorRewardsOwner: rewardsOwner,
					DelegatorRewardsOwner: rewardsOwner,
					DelegationShares:      reward.PercentDenominator,
				}
			},
			err: errOutputsNotSorted,
		},
		{
			name: "weight mismatch",
			txFunc: func(ctrl *gomock.Controller) *AddPermissionlessValidatorTx {
				rewardsOwner := fx.NewMockOwner(ctrl)
				rewardsOwner.EXPECT().Verify().Return(nil).AnyTimes()
				assetID := ids.GenerateTestID()
				return &AddPermissionlessValidatorTx{
					BaseTx: validBaseTx,
					Validator: Validator{
						NodeID: ids.GenerateTestNodeID(),
						Wght:   1,
					},
					Subnet: ids.GenerateTestID(),
					Signer:   &signer.Empty{},
					StakeOuts: []*avax.TransferableOutput{
						{
							Asset: avax.Asset{
								ID: assetID,
							},
							Out: &secp256k1fx.TransferOutput{
								Amt: 1,
							},
						},
						{
							Asset: avax.Asset{
								ID: assetID,
							},
							Out: &secp256k1fx.TransferOutput{
								Amt: 1,
							},
						},
					},
					ValidatorRewardsOwner: rewardsOwner,
					DelegatorRewardsOwner: rewardsOwner,
					DelegationShares:      reward.PercentDenominator,
				}
			},
			err: errValidatorWeightMismatch,
		},
		{
			name: "valid subnet validator",
			txFunc: func(ctrl *gomock.Controller) *AddPermissionlessValidatorTx {
				rewardsOwner := fx.NewMockOwner(ctrl)
				rewardsOwner.EXPECT().Verify().Return(nil).AnyTimes()
				assetID := ids.GenerateTestID()
				return &AddPermissionlessValidatorTx{
					BaseTx: validBaseTx,
					Validator: Validator{
						NodeID: ids.GenerateTestNodeID(),
						Wght:   2,
					},
					Subnet: ids.GenerateTestID(),
					Signer:   &signer.Empty{},
					StakeOuts: []*avax.TransferableOutput{
						{
							Asset: avax.Asset{
								ID: assetID,
							},
							Out: &secp256k1fx.TransferOutput{
								Amt: 1,
							},
						},
						{
							Asset: avax.Asset{
								ID: assetID,
							},
							Out: &secp256k1fx.TransferOutput{
								Amt: 1,
							},
						},
					},
					ValidatorRewardsOwner: rewardsOwner,
					DelegatorRewardsOwner: rewardsOwner,
					DelegationShares:      reward.PercentDenominator,
				}
			},
			err: nil,
		},
		{
			name: "valid primary network validator",
			txFunc: func(ctrl *gomock.Controller) *AddPermissionlessValidatorTx {
				rewardsOwner := fx.NewMockOwner(ctrl)
				rewardsOwner.EXPECT().Verify().Return(nil).AnyTimes()
				assetID := ids.GenerateTestID()
				return &AddPermissionlessValidatorTx{
					BaseTx: validBaseTx,
					Validator: Validator{
						NodeID: ids.GenerateTestNodeID(),
						Wght:   2,
					},
					Subnet: constants.PrimaryNetworkID,
					Signer:   blsPOP,
					StakeOuts: []*avax.TransferableOutput{
						{
							Asset: avax.Asset{
								ID: assetID,
							},
							Out: &secp256k1fx.TransferOutput{
								Amt: 1,
							},
						},
						{
							Asset: avax.Asset{
								ID: assetID,
							},
							Out: &secp256k1fx.TransferOutput{
								Amt: 1,
							},
						},
					},
					ValidatorRewardsOwner: rewardsOwner,
					DelegatorRewardsOwner: rewardsOwner,
					DelegationShares:      reward.PercentDenominator,
				}
			},
			err: nil,
		},
	}

	for _, tt := range tests {
		t.Run(tt.name, func(t *testing.T) {
			ctrl := gomock.NewController(t)
			defer ctrl.Finish()

			tx := tt.txFunc(ctrl)
			err := tx.SyntacticVerify(ctx)
			require.ErrorIs(t, err, tt.err)
		})
	}
<<<<<<< HEAD

	t.Run("invalid BaseTx", func(t *testing.T) {
		tx := &AddPermissionlessValidatorTx{
			BaseTx: invalidBaseTx,
			Validator: Validator{
				NodeID: ids.GenerateTestNodeID(),
			},
			StakeOuts: []*avax.TransferableOutput{
				{
					Asset: avax.Asset{
						ID: ids.GenerateTestID(),
					},
					Out: &secp256k1fx.TransferOutput{
						Amt: 1,
					},
				},
			},
			DelegationShares: reward.PercentDenominator,
		}
		err := tx.SyntacticVerify(ctx)
		require.Error(t, err)
	})

	t.Run("stake overflow", func(t *testing.T) {
		ctrl := gomock.NewController(t)
		defer ctrl.Finish()

		rewardsOwner := fx.NewMockOwner(ctrl)
		rewardsOwner.EXPECT().Verify().Return(nil).AnyTimes()
		assetID := ids.GenerateTestID()
		tx := &AddPermissionlessValidatorTx{
			BaseTx: validBaseTx,
			Validator: Validator{
				NodeID: ids.GenerateTestNodeID(),
				Wght:   1,
			},
			Subnet: ids.GenerateTestID(),
			Signer:   &signer.Empty{},
			StakeOuts: []*avax.TransferableOutput{
				{
					Asset: avax.Asset{
						ID: assetID,
					},
					Out: &secp256k1fx.TransferOutput{
						Amt: math.MaxUint64,
					},
				},
				{
					Asset: avax.Asset{
						ID: assetID,
					},
					Out: &secp256k1fx.TransferOutput{
						Amt: 2,
					},
				},
			},
			ValidatorRewardsOwner: rewardsOwner,
			DelegatorRewardsOwner: rewardsOwner,
			DelegationShares:      reward.PercentDenominator,
		}
		err := tx.SyntacticVerify(ctx)
		require.Error(t, err)
	})
=======
>>>>>>> ef6a2a2f
}

func TestAddPermissionlessValidatorTxNotDelegatorTx(t *testing.T) {
	txIntf := any((*AddPermissionlessValidatorTx)(nil))
	_, ok := txIntf.(DelegatorTx)
	require.False(t, ok)
}<|MERGE_RESOLUTION|>--- conflicted
+++ resolved
@@ -162,7 +162,7 @@
 						Wght:   1,
 					},
 					Subnet: ids.GenerateTestID(),
-					Signer:   &signer.Empty{},
+					Signer: &signer.Empty{},
 					StakeOuts: []*avax.TransferableOutput{
 						{
 							Asset: avax.Asset{
@@ -192,7 +192,7 @@
 						Wght:   1,
 					},
 					Subnet: constants.PrimaryNetworkID,
-					Signer:   &signer.Empty{},
+					Signer: &signer.Empty{},
 					StakeOuts: []*avax.TransferableOutput{
 						{
 							Asset: avax.Asset{
@@ -225,7 +225,7 @@
 						Wght:   1,
 					},
 					Subnet: ids.GenerateTestID(),
-					Signer:   &signer.Empty{},
+					Signer: &signer.Empty{},
 					StakeOuts: []*avax.TransferableOutput{
 						{
 							Asset: avax.Asset{
@@ -292,7 +292,7 @@
 						Wght:   1,
 					},
 					Subnet: ids.GenerateTestID(),
-					Signer:   &signer.Empty{},
+					Signer: &signer.Empty{},
 					StakeOuts: []*avax.TransferableOutput{
 						{
 							Asset: avax.Asset{
@@ -331,7 +331,7 @@
 						Wght:   1,
 					},
 					Subnet: ids.GenerateTestID(),
-					Signer:   &signer.Empty{},
+					Signer: &signer.Empty{},
 					StakeOuts: []*avax.TransferableOutput{
 						{
 							Asset: avax.Asset{
@@ -370,7 +370,7 @@
 						Wght:   1,
 					},
 					Subnet: ids.GenerateTestID(),
-					Signer:   &signer.Empty{},
+					Signer: &signer.Empty{},
 					StakeOuts: []*avax.TransferableOutput{
 						{
 							Asset: avax.Asset{
@@ -409,7 +409,7 @@
 						Wght:   2,
 					},
 					Subnet: ids.GenerateTestID(),
-					Signer:   &signer.Empty{},
+					Signer: &signer.Empty{},
 					StakeOuts: []*avax.TransferableOutput{
 						{
 							Asset: avax.Asset{
@@ -448,7 +448,7 @@
 						Wght:   2,
 					},
 					Subnet: constants.PrimaryNetworkID,
-					Signer:   blsPOP,
+					Signer: blsPOP,
 					StakeOuts: []*avax.TransferableOutput{
 						{
 							Asset: avax.Asset{
@@ -486,72 +486,6 @@
 			require.ErrorIs(t, err, tt.err)
 		})
 	}
-<<<<<<< HEAD
-
-	t.Run("invalid BaseTx", func(t *testing.T) {
-		tx := &AddPermissionlessValidatorTx{
-			BaseTx: invalidBaseTx,
-			Validator: Validator{
-				NodeID: ids.GenerateTestNodeID(),
-			},
-			StakeOuts: []*avax.TransferableOutput{
-				{
-					Asset: avax.Asset{
-						ID: ids.GenerateTestID(),
-					},
-					Out: &secp256k1fx.TransferOutput{
-						Amt: 1,
-					},
-				},
-			},
-			DelegationShares: reward.PercentDenominator,
-		}
-		err := tx.SyntacticVerify(ctx)
-		require.Error(t, err)
-	})
-
-	t.Run("stake overflow", func(t *testing.T) {
-		ctrl := gomock.NewController(t)
-		defer ctrl.Finish()
-
-		rewardsOwner := fx.NewMockOwner(ctrl)
-		rewardsOwner.EXPECT().Verify().Return(nil).AnyTimes()
-		assetID := ids.GenerateTestID()
-		tx := &AddPermissionlessValidatorTx{
-			BaseTx: validBaseTx,
-			Validator: Validator{
-				NodeID: ids.GenerateTestNodeID(),
-				Wght:   1,
-			},
-			Subnet: ids.GenerateTestID(),
-			Signer:   &signer.Empty{},
-			StakeOuts: []*avax.TransferableOutput{
-				{
-					Asset: avax.Asset{
-						ID: assetID,
-					},
-					Out: &secp256k1fx.TransferOutput{
-						Amt: math.MaxUint64,
-					},
-				},
-				{
-					Asset: avax.Asset{
-						ID: assetID,
-					},
-					Out: &secp256k1fx.TransferOutput{
-						Amt: 2,
-					},
-				},
-			},
-			ValidatorRewardsOwner: rewardsOwner,
-			DelegatorRewardsOwner: rewardsOwner,
-			DelegationShares:      reward.PercentDenominator,
-		}
-		err := tx.SyntacticVerify(ctx)
-		require.Error(t, err)
-	})
-=======
->>>>>>> ef6a2a2f
 }
 
 func TestAddPermissionlessValidatorTxNotDelegatorTx(t *testing.T) {
