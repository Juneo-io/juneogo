--- conflicted
+++ resolved
@@ -73,7 +73,7 @@
 			name: "invalid subnetID",
 			txFunc: func(*gomock.Controller) *TransformSubnetTx {
 				return &TransformSubnetTx{
-					BaseTx:   validBaseTx,
+					BaseTx: validBaseTx,
 					Subnet: constants.PrimaryNetworkID,
 				}
 			},
@@ -83,9 +83,9 @@
 			name: "empty assetID",
 			txFunc: func(*gomock.Controller) *TransformSubnetTx {
 				return &TransformSubnetTx{
-					BaseTx:   validBaseTx,
-					Subnet: ids.GenerateTestID(),
-					AssetID:  ids.Empty,
+					BaseTx:  validBaseTx,
+					Subnet:  ids.GenerateTestID(),
+					AssetID: ids.Empty,
 				}
 			},
 			err: errEmptyAssetID,
@@ -94,9 +94,9 @@
 			name: "AVAX assetID",
 			txFunc: func(*gomock.Controller) *TransformSubnetTx {
 				return &TransformSubnetTx{
-					BaseTx:   validBaseTx,
-					Subnet: ids.GenerateTestID(),
-					AssetID:  ctx.AVAXAssetID,
+					BaseTx:  validBaseTx,
+					Subnet:  ids.GenerateTestID(),
+					AssetID: ctx.AVAXAssetID,
 				}
 			},
 			err: errAssetIDCantBeAVAX,
@@ -106,7 +106,7 @@
 			txFunc: func(*gomock.Controller) *TransformSubnetTx {
 				return &TransformSubnetTx{
 					BaseTx:        validBaseTx,
-					Subnet:      ids.GenerateTestID(),
+					Subnet:        ids.GenerateTestID(),
 					AssetID:       ids.GenerateTestID(),
 					InitialSupply: 0,
 				}
@@ -118,7 +118,7 @@
 			txFunc: func(*gomock.Controller) *TransformSubnetTx {
 				return &TransformSubnetTx{
 					BaseTx:        validBaseTx,
-					Subnet:      ids.GenerateTestID(),
+					Subnet:        ids.GenerateTestID(),
 					AssetID:       ids.GenerateTestID(),
 					InitialSupply: 2,
 					MaximumSupply: 1,
@@ -131,7 +131,7 @@
 			txFunc: func(*gomock.Controller) *TransformSubnetTx {
 				return &TransformSubnetTx{
 					BaseTx:             validBaseTx,
-					Subnet:           ids.GenerateTestID(),
+					Subnet:             ids.GenerateTestID(),
 					AssetID:            ids.GenerateTestID(),
 					InitialSupply:      1,
 					MaximumSupply:      1,
@@ -146,7 +146,7 @@
 			txFunc: func(*gomock.Controller) *TransformSubnetTx {
 				return &TransformSubnetTx{
 					BaseTx:             validBaseTx,
-					Subnet:           ids.GenerateTestID(),
+					Subnet:             ids.GenerateTestID(),
 					AssetID:            ids.GenerateTestID(),
 					InitialSupply:      1,
 					MaximumSupply:      1,
@@ -161,7 +161,7 @@
 			txFunc: func(*gomock.Controller) *TransformSubnetTx {
 				return &TransformSubnetTx{
 					BaseTx:             validBaseTx,
-					Subnet:           ids.GenerateTestID(),
+					Subnet:             ids.GenerateTestID(),
 					AssetID:            ids.GenerateTestID(),
 					InitialSupply:      1,
 					MaximumSupply:      1,
@@ -177,7 +177,7 @@
 			txFunc: func(*gomock.Controller) *TransformSubnetTx {
 				return &TransformSubnetTx{
 					BaseTx:             validBaseTx,
-					Subnet:           ids.GenerateTestID(),
+					Subnet:             ids.GenerateTestID(),
 					AssetID:            ids.GenerateTestID(),
 					InitialSupply:      1,
 					MaximumSupply:      1,
@@ -193,7 +193,7 @@
 			txFunc: func(*gomock.Controller) *TransformSubnetTx {
 				return &TransformSubnetTx{
 					BaseTx:             validBaseTx,
-					Subnet:           ids.GenerateTestID(),
+					Subnet:             ids.GenerateTestID(),
 					AssetID:            ids.GenerateTestID(),
 					InitialSupply:      10,
 					MaximumSupply:      10,
@@ -210,7 +210,7 @@
 			txFunc: func(*gomock.Controller) *TransformSubnetTx {
 				return &TransformSubnetTx{
 					BaseTx:             validBaseTx,
-					Subnet:           ids.GenerateTestID(),
+					Subnet:             ids.GenerateTestID(),
 					AssetID:            ids.GenerateTestID(),
 					InitialSupply:      10,
 					MaximumSupply:      10,
@@ -227,7 +227,7 @@
 			txFunc: func(*gomock.Controller) *TransformSubnetTx {
 				return &TransformSubnetTx{
 					BaseTx:             validBaseTx,
-					Subnet:           ids.GenerateTestID(),
+					Subnet:             ids.GenerateTestID(),
 					AssetID:            ids.GenerateTestID(),
 					InitialSupply:      10,
 					MaximumSupply:      10,
@@ -245,7 +245,7 @@
 			txFunc: func(*gomock.Controller) *TransformSubnetTx {
 				return &TransformSubnetTx{
 					BaseTx:             validBaseTx,
-					Subnet:           ids.GenerateTestID(),
+					Subnet:             ids.GenerateTestID(),
 					AssetID:            ids.GenerateTestID(),
 					InitialSupply:      10,
 					MaximumSupply:      10,
@@ -264,7 +264,7 @@
 			txFunc: func(*gomock.Controller) *TransformSubnetTx {
 				return &TransformSubnetTx{
 					BaseTx:             validBaseTx,
-					Subnet:           ids.GenerateTestID(),
+					Subnet:             ids.GenerateTestID(),
 					AssetID:            ids.GenerateTestID(),
 					InitialSupply:      10,
 					MaximumSupply:      10,
@@ -284,7 +284,7 @@
 			txFunc: func(*gomock.Controller) *TransformSubnetTx {
 				return &TransformSubnetTx{
 					BaseTx:             validBaseTx,
-					Subnet:           ids.GenerateTestID(),
+					Subnet:             ids.GenerateTestID(),
 					AssetID:            ids.GenerateTestID(),
 					InitialSupply:      10,
 					MaximumSupply:      10,
@@ -305,7 +305,7 @@
 			txFunc: func(*gomock.Controller) *TransformSubnetTx {
 				return &TransformSubnetTx{
 					BaseTx:                   validBaseTx,
-					Subnet:                 ids.GenerateTestID(),
+					Subnet:                   ids.GenerateTestID(),
 					AssetID:                  ids.GenerateTestID(),
 					InitialSupply:            10,
 					MaximumSupply:            10,
@@ -327,7 +327,7 @@
 			txFunc: func(*gomock.Controller) *TransformSubnetTx {
 				return &TransformSubnetTx{
 					BaseTx:                   validBaseTx,
-					Subnet:                 ids.GenerateTestID(),
+					Subnet:                   ids.GenerateTestID(),
 					AssetID:                  ids.GenerateTestID(),
 					InitialSupply:            10,
 					MaximumSupply:            10,
@@ -353,7 +353,7 @@
 				invalidSubnetAuth.EXPECT().Verify().Return(errInvalidSubnetAuth)
 				return &TransformSubnetTx{
 					BaseTx:                   validBaseTx,
-					Subnet:                 ids.GenerateTestID(),
+					Subnet:                   ids.GenerateTestID(),
 					AssetID:                  ids.GenerateTestID(),
 					InitialSupply:            10,
 					MaximumSupply:            10,
@@ -367,10 +367,33 @@
 					MinDelegatorStake:        1,
 					MaxValidatorWeightFactor: 1,
 					UptimeRequirement:        reward.PercentDenominator,
-					SubnetAuth:             invalidSubnetAuth,
+					SubnetAuth:               invalidSubnetAuth,
 				}
 			},
 			err: errInvalidSubnetAuth,
+		},
+		{
+			name: "invalid BaseTx",
+			txFunc: func(*gomock.Controller) *TransformSubnetTx {
+				return &TransformSubnetTx{
+					BaseTx:                   invalidBaseTx,
+					Subnet:                   ids.GenerateTestID(),
+					AssetID:                  ids.GenerateTestID(),
+					InitialSupply:            10,
+					MaximumSupply:            10,
+					MinConsumptionRate:       0,
+					MaxConsumptionRate:       reward.PercentDenominator,
+					MinValidatorStake:        2,
+					MaxValidatorStake:        10,
+					MinStakeDuration:         1,
+					MaxStakeDuration:         2,
+					MinDelegationFee:         reward.PercentDenominator,
+					MinDelegatorStake:        1,
+					MaxValidatorWeightFactor: 1,
+					UptimeRequirement:        reward.PercentDenominator,
+				}
+			},
+			err: avax.ErrWrongNetworkID,
 		},
 		{
 			name: "invalid BaseTx",
@@ -403,7 +426,7 @@
 				validSubnetAuth.EXPECT().Verify().Return(nil)
 				return &TransformSubnetTx{
 					BaseTx:                   validBaseTx,
-					Subnet:                 ids.GenerateTestID(),
+					Subnet:                   ids.GenerateTestID(),
 					AssetID:                  ids.GenerateTestID(),
 					InitialSupply:            10,
 					MaximumSupply:            10,
@@ -417,7 +440,7 @@
 					MinDelegatorStake:        1,
 					MaxValidatorWeightFactor: 1,
 					UptimeRequirement:        reward.PercentDenominator,
-					SubnetAuth:             validSubnetAuth,
+					SubnetAuth:               validSubnetAuth,
 				}
 			},
 			err: nil,
@@ -434,29 +457,4 @@
 			require.ErrorIs(t, err, tt.err)
 		})
 	}
-<<<<<<< HEAD
-
-	t.Run("invalid BaseTx", func(t *testing.T) {
-		tx := &TransformSubnetTx{
-			BaseTx:                   invalidBaseTx,
-			Subnet:                 ids.GenerateTestID(),
-			AssetID:                  ids.GenerateTestID(),
-			InitialSupply:            10,
-			MaximumSupply:            10,
-			MinConsumptionRate:       0,
-			MaxConsumptionRate:       reward.PercentDenominator,
-			MinValidatorStake:        2,
-			MaxValidatorStake:        10,
-			MinStakeDuration:         1,
-			MaxStakeDuration:         2,
-			MinDelegationFee:         reward.PercentDenominator,
-			MinDelegatorStake:        1,
-			MaxValidatorWeightFactor: 1,
-			UptimeRequirement:        reward.PercentDenominator,
-		}
-		err := tx.SyntacticVerify(ctx)
-		require.Error(t, err)
-	})
-=======
->>>>>>> ef6a2a2f
 }