// Copyright (C) 2019-2024, Ava Labs, Inc. All rights reserved.
// See the file LICENSE for licensing terms.

package executor

import (
	"errors"
	"fmt"
	"time"

	"github.com/ava-labs/avalanchego/ids"
	"github.com/ava-labs/avalanchego/utils/constants"
<<<<<<< HEAD
	"github.com/ava-labs/avalanchego/utils/math"
=======
	"github.com/ava-labs/avalanchego/utils/timer/mockable"
>>>>>>> daeacb18
	"github.com/ava-labs/avalanchego/vms/platformvm/reward"
	"github.com/ava-labs/avalanchego/vms/platformvm/state"
	"github.com/ava-labs/avalanchego/vms/platformvm/txs"
)

var (
	ErrChildBlockAfterStakerChangeTime = errors.New("proposed timestamp later than next staker change time")
	ErrChildBlockBeyondSyncBound       = errors.New("proposed timestamp is too far in the future relative to local time")
)

// VerifyNewChainTime returns nil if the [newChainTime] is a valid chain time
// given the wall clock time ([now]) and when the next staking set change occurs
// ([nextStakerChangeTime]).
// Requires:
//   - [newChainTime] <= [nextStakerChangeTime]: so that no staking set changes
//     are skipped.
//   - [newChainTime] <= [now] + [SyncBound]: to ensure chain time approximates
//     "real" time.
func VerifyNewChainTime(
	newChainTime,
	nextStakerChangeTime,
	now time.Time,
) error {
	// Only allow timestamp to move as far forward as the time of the next
	// staker set change
	if newChainTime.After(nextStakerChangeTime) {
		return fmt.Errorf(
			"%w, proposed timestamp (%s), next staker change time (%s)",
			ErrChildBlockAfterStakerChangeTime,
			newChainTime,
			nextStakerChangeTime,
		)
	}

	// Only allow timestamp to reasonably far forward
	maxNewChainTime := now.Add(SyncBound)
	if newChainTime.After(maxNewChainTime) {
		return fmt.Errorf(
			"%w, proposed time (%s), local time (%s)",
			ErrChildBlockBeyondSyncBound,
			newChainTime,
			now,
		)
	}
	return nil
}

<<<<<<< HEAD
type StateChanges interface {
	Apply(onAccept state.Diff)
	Len() int
}

type stateChanges struct {
	updatedSupplies           map[ids.ID]uint64
	updatedRewardPoolSupplies map[ids.ID]uint64
	currentValidatorsToAdd    []*state.Staker
	currentDelegatorsToAdd    []*state.Staker
	pendingValidatorsToRemove []*state.Staker
	pendingDelegatorsToRemove []*state.Staker
	currentValidatorsToRemove []*state.Staker
}

func (s *stateChanges) Apply(stateDiff state.Diff) {
	for subnetID, supply := range s.updatedSupplies {
		stateDiff.SetCurrentSupply(subnetID, supply)
	}
	for subnetID, rewardPoolSupply := range s.updatedRewardPoolSupplies {
		stateDiff.SetRewardPoolSupply(subnetID, rewardPoolSupply)
	}
=======
func NextBlockTime(state state.Chain, clk *mockable.Clock) (time.Time, bool, error) {
	var (
		timestamp  = clk.Time()
		parentTime = state.GetTimestamp()
	)
	if parentTime.After(timestamp) {
		timestamp = parentTime
	}
	// [timestamp] = max(now, parentTime)
>>>>>>> daeacb18

	nextStakerChangeTime, err := GetNextStakerChangeTime(state)
	if err != nil {
		return time.Time{}, false, fmt.Errorf("failed getting next staker change time: %w", err)
	}

	// timeWasCapped means that [timestamp] was reduced to [nextStakerChangeTime]
	timeWasCapped := !timestamp.Before(nextStakerChangeTime)
	if timeWasCapped {
		timestamp = nextStakerChangeTime
	}
	// [timestamp] = min(max(now, parentTime), nextStakerChangeTime)
	return timestamp, timeWasCapped, nil
}

// AdvanceTimeTo applies all state changes to [parentState] resulting from
// advancing the chain time to [newChainTime].
// Returns true iff the validator set changed.
func AdvanceTimeTo(
	backend *Backend,
	parentState state.Chain,
	newChainTime time.Time,
) (bool, error) {
	// We promote pending stakers to current stakers first and remove
	// completed stakers from the current staker set. We assume that any
	// promoted staker will not immediately be removed from the current staker
	// set. This is guaranteed by the following invariants.
	//
	// Invariant: MinStakeDuration > 0 => guarantees [StartTime] != [EndTime]
	// Invariant: [newChainTime] <= nextStakerChangeTime.

	changes, err := state.NewDiffOn(parentState)
	if err != nil {
		return false, err
	}

<<<<<<< HEAD
	changes := &stateChanges{
		updatedSupplies:           make(map[ids.ID]uint64),
		updatedRewardPoolSupplies: make(map[ids.ID]uint64),
=======
	pendingStakerIterator, err := parentState.GetPendingStakerIterator()
	if err != nil {
		return false, err
>>>>>>> daeacb18
	}
	defer pendingStakerIterator.Release()

	var changed bool
	// Promote any pending stakers to current if [StartTime] <= [newChainTime].
	for pendingStakerIterator.Next() {
		stakerToRemove := pendingStakerIterator.Value()
		if stakerToRemove.StartTime.After(newChainTime) {
			break
		}

		stakerToAdd := *stakerToRemove
		stakerToAdd.NextTime = stakerToRemove.EndTime
		stakerToAdd.Priority = txs.PendingToCurrentPriorities[stakerToRemove.Priority]

		if stakerToRemove.Priority == txs.SubnetPermissionedValidatorPendingPriority {
			changes.PutCurrentValidator(&stakerToAdd)
			changes.DeletePendingValidator(stakerToRemove)
			changed = true
			continue
		}

		supply, err := changes.GetCurrentSupply(stakerToRemove.SubnetID)
		if err != nil {
			return false, err
		}

		rewardPoolSupply := changes.updatedRewardPoolSupplies[stakerToRemove.SubnetID]
		if !ok {
			rewardPoolSupply, err = parentState.GetRewardPoolSupply(stakerToRemove.SubnetID)
			if err != nil {
				return nil, err
			}
		}

		rewards, err := GetRewardsCalculator(backend, parentState, stakerToRemove.SubnetID)
		if err != nil {
			return false, err
		}

		potentialReward := uint64(0)
		if stakerToRemove.SubnetID == constants.PrimaryNetworkID {
			potentialReward = rewards.CalculatePrimary(
				stakerToRemove.EndTime.Sub(stakerToRemove.StartTime),
				stakerToRemove.StartTime,
				stakerToRemove.Weight,
			)
		} else {
			potentialReward = rewards.Calculate(
				stakerToRemove.EndTime.Sub(stakerToRemove.StartTime),
				stakerToRemove.StartTime,
				stakerToRemove.Weight,
				rewardPoolSupply,
			)
		}
		stakerToAdd.PotentialReward = potentialReward

<<<<<<< HEAD
		// Reward value above reward pool supply.
		extraValue := uint64(0)

		if stakerToRemove.SubnetID == constants.PrimaryNetworkID {
			if potentialReward > rewardPoolSupply {
				extraValue = potentialReward - rewardPoolSupply
			}
			if extraValue > 0 {
				// Extra value will be minted update supply accordingly.
				supply, err = math.Add64(supply, extraValue)
				if err != nil {
					return nil, err
				}
			}
		}

		rewardPoolSupply, err = math.Sub(rewardPoolSupply, potentialReward-extraValue)
		if err != nil {
			return nil, err
		}
		changes.updatedRewardPoolSupplies[stakerToRemove.SubnetID] = rewardPoolSupply

		changes.updatedSupplies[stakerToRemove.SubnetID] = supply
=======
		// Invariant: [rewards.Calculate] can never return a [potentialReward]
		//            such that [supply + potentialReward > maximumSupply].
		changes.SetCurrentSupply(stakerToRemove.SubnetID, supply+potentialReward)
>>>>>>> daeacb18

		switch stakerToRemove.Priority {
		case txs.PrimaryNetworkValidatorPendingPriority, txs.SubnetPermissionlessValidatorPendingPriority:
			changes.PutCurrentValidator(&stakerToAdd)
			changes.DeletePendingValidator(stakerToRemove)

		case txs.PrimaryNetworkDelegatorApricotPendingPriority, txs.PrimaryNetworkDelegatorBanffPendingPriority, txs.SubnetPermissionlessDelegatorPendingPriority:
			changes.PutCurrentDelegator(&stakerToAdd)
			changes.DeletePendingDelegator(stakerToRemove)

		default:
			return false, fmt.Errorf("expected staker priority got %d", stakerToRemove.Priority)
		}

		changed = true
	}

	// Remove any current stakers whose [EndTime] <= [newChainTime].
	currentStakerIterator, err := parentState.GetCurrentStakerIterator()
	if err != nil {
		return false, err
	}
	defer currentStakerIterator.Release()

	for currentStakerIterator.Next() {
		stakerToRemove := currentStakerIterator.Value()
		if stakerToRemove.EndTime.After(newChainTime) {
			break
		}

		// Invariant: Permissioned stakers are encountered first for a given
		//            timestamp because their priority is the smallest.
		if stakerToRemove.Priority != txs.SubnetPermissionedValidatorCurrentPriority {
			// Permissionless stakers are removed by the RewardValidatorTx, not
			// an AdvanceTimeTx.
			break
		}

		changes.DeleteCurrentValidator(stakerToRemove)
		changed = true
	}

	if err := changes.Apply(parentState); err != nil {
		return false, err
	}

	parentState.SetTimestamp(newChainTime)
	return changed, nil
}

func GetRewardsCalculator(
	backend *Backend,
	parentState state.Chain,
	subnetID ids.ID,
) (reward.Calculator, error) {
	if subnetID == constants.PrimaryNetworkID {
		return backend.Rewards, nil
	}

	transformSubnet, err := GetTransformSubnetTx(parentState, subnetID)
	if err != nil {
		return nil, err
	}

	return reward.NewCalculator(reward.Config{
		MinStakePeriod:         time.Duration(transformSubnet.MinStakeDuration),
		MaxStakePeriod:         time.Duration(transformSubnet.MaxStakeDuration),
		StakePeriodRewardShare: transformSubnet.StakePeriodRewardShare,
		StartRewardShare:       transformSubnet.StartRewardShare,
		StartRewardTime:        transformSubnet.StartRewardTime,
		TargetRewardShare:      transformSubnet.TargetRewardShare,
		TargetRewardTime:       transformSubnet.TargetRewardTime,
	}), nil
}<|MERGE_RESOLUTION|>--- conflicted
+++ resolved
@@ -10,11 +10,8 @@
 
 	"github.com/ava-labs/avalanchego/ids"
 	"github.com/ava-labs/avalanchego/utils/constants"
-<<<<<<< HEAD
 	"github.com/ava-labs/avalanchego/utils/math"
-=======
 	"github.com/ava-labs/avalanchego/utils/timer/mockable"
->>>>>>> daeacb18
 	"github.com/ava-labs/avalanchego/vms/platformvm/reward"
 	"github.com/ava-labs/avalanchego/vms/platformvm/state"
 	"github.com/ava-labs/avalanchego/vms/platformvm/txs"
@@ -62,30 +59,6 @@
 	return nil
 }
 
-<<<<<<< HEAD
-type StateChanges interface {
-	Apply(onAccept state.Diff)
-	Len() int
-}
-
-type stateChanges struct {
-	updatedSupplies           map[ids.ID]uint64
-	updatedRewardPoolSupplies map[ids.ID]uint64
-	currentValidatorsToAdd    []*state.Staker
-	currentDelegatorsToAdd    []*state.Staker
-	pendingValidatorsToRemove []*state.Staker
-	pendingDelegatorsToRemove []*state.Staker
-	currentValidatorsToRemove []*state.Staker
-}
-
-func (s *stateChanges) Apply(stateDiff state.Diff) {
-	for subnetID, supply := range s.updatedSupplies {
-		stateDiff.SetCurrentSupply(subnetID, supply)
-	}
-	for subnetID, rewardPoolSupply := range s.updatedRewardPoolSupplies {
-		stateDiff.SetRewardPoolSupply(subnetID, rewardPoolSupply)
-	}
-=======
 func NextBlockTime(state state.Chain, clk *mockable.Clock) (time.Time, bool, error) {
 	var (
 		timestamp  = clk.Time()
@@ -95,7 +68,6 @@
 		timestamp = parentTime
 	}
 	// [timestamp] = max(now, parentTime)
->>>>>>> daeacb18
 
 	nextStakerChangeTime, err := GetNextStakerChangeTime(state)
 	if err != nil {
@@ -132,15 +104,9 @@
 		return false, err
 	}
 
-<<<<<<< HEAD
-	changes := &stateChanges{
-		updatedSupplies:           make(map[ids.ID]uint64),
-		updatedRewardPoolSupplies: make(map[ids.ID]uint64),
-=======
 	pendingStakerIterator, err := parentState.GetPendingStakerIterator()
 	if err != nil {
 		return false, err
->>>>>>> daeacb18
 	}
 	defer pendingStakerIterator.Release()
 
@@ -168,12 +134,9 @@
 			return false, err
 		}
 
-		rewardPoolSupply := changes.updatedRewardPoolSupplies[stakerToRemove.SubnetID]
-		if !ok {
-			rewardPoolSupply, err = parentState.GetRewardPoolSupply(stakerToRemove.SubnetID)
-			if err != nil {
-				return nil, err
-			}
+		rewardPoolSupply, err := changes.GetRewardPoolSupply(stakerToRemove.SubnetID)
+		if err != nil {
+			return false, err
 		}
 
 		rewards, err := GetRewardsCalculator(backend, parentState, stakerToRemove.SubnetID)
@@ -198,7 +161,6 @@
 		}
 		stakerToAdd.PotentialReward = potentialReward
 
-<<<<<<< HEAD
 		// Reward value above reward pool supply.
 		extraValue := uint64(0)
 
@@ -210,23 +172,18 @@
 				// Extra value will be minted update supply accordingly.
 				supply, err = math.Add64(supply, extraValue)
 				if err != nil {
-					return nil, err
+					return false, err
 				}
 			}
 		}
 
 		rewardPoolSupply, err = math.Sub(rewardPoolSupply, potentialReward-extraValue)
 		if err != nil {
-			return nil, err
-		}
-		changes.updatedRewardPoolSupplies[stakerToRemove.SubnetID] = rewardPoolSupply
-
-		changes.updatedSupplies[stakerToRemove.SubnetID] = supply
-=======
-		// Invariant: [rewards.Calculate] can never return a [potentialReward]
-		//            such that [supply + potentialReward > maximumSupply].
+			return false, err
+		}
+		changes.SetRewardPoolSupply(stakerToRemove.SubnetID, rewardPoolSupply)
+
 		changes.SetCurrentSupply(stakerToRemove.SubnetID, supply+potentialReward)
->>>>>>> daeacb18
 
 		switch stakerToRemove.Priority {
 		case txs.PrimaryNetworkValidatorPendingPriority, txs.SubnetPermissionlessValidatorPendingPriority:
