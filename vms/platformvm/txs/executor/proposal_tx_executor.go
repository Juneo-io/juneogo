--- conflicted
+++ resolved
@@ -366,21 +366,9 @@
 	if err != nil {
 		return err
 	}
-<<<<<<< HEAD
 	newRewardsSupply, err := math.Add64(rewardPoolSupply, stakerToReward.PotentialReward)
 	e.OnAbortState.SetRewardPoolSupply(stakerToReward.SubnetID, newRewardsSupply)
-
-	// handle option preference
-	e.PrefersCommit, err = e.shouldBeRewarded(stakerToReward, primaryNetworkValidator)
-	return err
-=======
-	newSupply, err := math.Sub(currentSupply, stakerToReward.PotentialReward)
-	if err != nil {
-		return err
-	}
-	e.OnAbortState.SetCurrentSupply(stakerToReward.SubnetID, newSupply)
 	return nil
->>>>>>> daeacb18
 }
 
 func (e *ProposalTxExecutor) rewardValidatorTx(uValidatorTx txs.ValidatorTx, validator *state.Staker) error {
