--- conflicted
+++ resolved
@@ -20,29 +20,10 @@
 )
 
 var (
-<<<<<<< HEAD
-	errWeightTooSmall                  = errors.New("weight of this validator is too low")
-	errWeightTooLarge                  = errors.New("weight of this validator is too large")
-	errInsufficientDelegationFee       = errors.New("staker charges an insufficient delegation fee")
-	errTooLargeDelegationFee           = errors.New("staker charges a too large delegation fee")
-	errStakeTooShort                   = errors.New("staking period is too short")
-	errStakeTooLong                    = errors.New("staking period is too long")
-	errFlowCheckFailed                 = errors.New("flow check failed")
-	errFutureStakeTime                 = fmt.Errorf("staker is attempting to start staking more than %s ahead of the current chain time", MaxFutureStartTime)
-	errValidatorSubset                 = errors.New("all subnets' staking period must be a subset of the primary network")
-	errNotValidator                    = errors.New("isn't a current or pending validator")
-	errRemovePermissionlessValidator   = errors.New("attempting to remove permissionless validator")
-	errStakeOverflow                   = errors.New("validator stake exceeds limit")
-	errOverDelegated                   = errors.New("validator would be over delegated")
-	errIsNotTransformSubnetTx        = errors.New("is not a transform subnet tx")
-	errTimestampNotBeforeStartTime     = errors.New("chain timestamp not before start time")
-	errDuplicateValidator              = errors.New("duplicate validator")
-	errDelegateToPermissionedValidator = errors.New("delegation to permissioned validator")
-	errWrongStakedAssetID              = errors.New("incorrect staked assetID")
-=======
 	ErrWeightTooSmall                  = errors.New("weight of this validator is too low")
 	ErrWeightTooLarge                  = errors.New("weight of this validator is too large")
 	ErrInsufficientDelegationFee       = errors.New("staker charges an insufficient delegation fee")
+	ErrTooLargeDelegationFee           = errors.New("staker charges a too large delegation fee")
 	ErrStakeTooShort                   = errors.New("staking period is too short")
 	ErrStakeTooLong                    = errors.New("staking period is too long")
 	ErrFlowCheckFailed                 = errors.New("flow check failed")
@@ -58,7 +39,6 @@
 	ErrDuplicateValidator              = errors.New("duplicate validator")
 	ErrDelegateToPermissionedValidator = errors.New("delegation to permissioned validator")
 	ErrWrongStakedAssetID              = errors.New("incorrect staked assetID")
->>>>>>> ef6a2a2f
 )
 
 // verifyAddValidatorTx carries out the validation for an AddValidatorTx.
@@ -96,7 +76,7 @@
 	// Using config param MinFee which should be renamed to Fee as it is fixed
 	case tx.DelegationShares > backend.Config.MinDelegationFee:
 		// Ensure the validator fee is at most the maximum amount
-		return nil, errTooLargeDelegationFee
+		return nil, ErrTooLargeDelegationFee
 
 	case duration < backend.Config.MinStakeDuration:
 		// Ensure staking length is not too short
