--- conflicted
+++ resolved
@@ -523,7 +523,7 @@
 			uint64(newTimestamp.Unix()), // start time
 			uint64(newTimestamp.Add(defaultMinStakingDuration).Unix()), // end time
 			ids.NodeID(nodeID), // node ID
-			testSubnet1.ID(), // subnet ID
+			testSubnet1.ID(),   // subnet ID
 			[]*secp256k1.PrivateKey{testSubnet1ControlKeys[0], testSubnet1ControlKeys[1]},
 			ids.ShortEmpty, // change addr
 		)
@@ -555,7 +555,7 @@
 		uint64(defaultValidateStartTime.Unix()), // start time
 		uint64(defaultValidateEndTime.Unix()),   // end time
 		ids.NodeID(nodeID),                      // node ID
-		testSubnet1.ID(),                      // subnet ID
+		testSubnet1.ID(),                        // subnet ID
 		[]*secp256k1.PrivateKey{testSubnet1ControlKeys[0], testSubnet1ControlKeys[1]},
 		ids.ShortEmpty,
 	)
@@ -577,19 +577,11 @@
 	{
 		// Node with ID nodeIDKey.PublicKey().Address() now validating subnet with ID testSubnet1.ID
 		duplicateSubnetTx, err := env.txBuilder.NewAddSubnetValidatorTx(
-<<<<<<< HEAD
-			defaultWeight,                           // weight
-			uint64(defaultValidateStartTime.Unix()), // start time
-			uint64(defaultValidateEndTime.Unix()),   // end time
-			ids.NodeID(nodeID),                      // node ID
-			testSubnet1.ID(),                      // subnet ID
-=======
 			defaultWeight, // weight
 			uint64(defaultValidateStartTime.Unix())+1, // start time
 			uint64(defaultValidateEndTime.Unix()),     // end time
 			ids.NodeID(nodeID),                        // node ID
 			testSubnet1.ID(),                          // subnet ID
->>>>>>> ef6a2a2f
 			[]*secp256k1.PrivateKey{testSubnet1ControlKeys[0], testSubnet1ControlKeys[1]},
 			ids.ShortEmpty, // change addr
 		)
@@ -617,45 +609,13 @@
 	require.NoError(err)
 
 	{
-<<<<<<< HEAD
-		// Case: Too many signatures
-		tx, err := env.txBuilder.NewAddSubnetValidatorTx(
-			defaultWeight,                     // weight
-			uint64(defaultGenesisTime.Unix()), // start time
-			uint64(defaultGenesisTime.Add(defaultMinStakingDuration).Unix())+1, // end time
-			ids.NodeID(nodeID), // node ID
-			testSubnet1.ID(), // subnet ID
-			[]*secp256k1.PrivateKey{testSubnet1ControlKeys[0], testSubnet1ControlKeys[1], testSubnet1ControlKeys[2]},
-			ids.ShortEmpty, // change addr
-		)
-		require.NoError(err)
-
-		onCommitState, err := state.NewDiff(lastAcceptedID, env)
-		require.NoError(err)
-
-		onAbortState, err := state.NewDiff(lastAcceptedID, env)
-		require.NoError(err)
-
-		executor := ProposalTxExecutor{
-			OnCommitState: onCommitState,
-			OnAbortState:  onAbortState,
-			Backend:       &env.backend,
-			Tx:            tx,
-		}
-		err = tx.Unsigned.Visit(&executor)
-		require.Error(err, "should have failed verification because tx has 3 signatures but only 2 needed")
-	}
-
-	{
-=======
->>>>>>> ef6a2a2f
 		// Case: Too few signatures
 		tx, err := env.txBuilder.NewAddSubnetValidatorTx(
 			defaultWeight,                       // weight
 			uint64(defaultGenesisTime.Unix())+1, // start time
 			uint64(defaultGenesisTime.Add(defaultMinStakingDuration).Unix())+1, // end time
 			ids.NodeID(nodeID), // node ID
-			testSubnet1.ID(), // subnet ID
+			testSubnet1.ID(),   // subnet ID
 			[]*secp256k1.PrivateKey{testSubnet1ControlKeys[0], testSubnet1ControlKeys[2]},
 			ids.ShortEmpty, // change addr
 		)
@@ -691,7 +651,7 @@
 			uint64(defaultGenesisTime.Unix())+1, // start time
 			uint64(defaultGenesisTime.Add(defaultMinStakingDuration).Unix())+1, // end time
 			ids.NodeID(nodeID), // node ID
-			testSubnet1.ID(), // subnet ID
+			testSubnet1.ID(),   // subnet ID
 			[]*secp256k1.PrivateKey{testSubnet1ControlKeys[0], preFundedKeys[1]},
 			ids.ShortEmpty, // change addr
 		)
@@ -726,7 +686,7 @@
 			uint64(defaultGenesisTime.Unix())+1, // start time
 			uint64(defaultGenesisTime.Add(defaultMinStakingDuration).Unix())+1, // end time
 			ids.NodeID(nodeID), // node ID
-			testSubnet1.ID(), // subnet ID
+			testSubnet1.ID(),   // subnet ID
 			[]*secp256k1.PrivateKey{testSubnet1ControlKeys[0], testSubnet1ControlKeys[1]},
 			ids.ShortEmpty, // change addr
 		)
