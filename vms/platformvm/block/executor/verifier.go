--- conflicted
+++ resolved
@@ -446,12 +446,6 @@
 	return nil
 }
 
-<<<<<<< HEAD
-	// Finally we process the transactions
-	feePoolValue := onAcceptState.GetFeePoolValue()
-	funcs := make([]func(), 0, len(b.Transactions))
-	for _, tx := range b.Transactions {
-=======
 func (v *verifier) processStandardTxs(txs []*txs.Tx, state state.Diff, parentID ids.ID) (
 	set.Set[ids.ID],
 	map[ids.ID]*atomic.Requests,
@@ -464,8 +458,8 @@
 		funcs          = make([]func(), 0, len(txs))
 		atomicRequests = make(map[ids.ID]*atomic.Requests)
 	)
+	feePoolValue := onAcceptState.GetFeePoolValue()
 	for _, tx := range txs {
->>>>>>> daeacb18
 		txExecutor := executor.StandardTxExecutor{
 			Backend: v.txExecutorBackend,
 			State:   state,
@@ -483,17 +477,19 @@
 		// Add UTXOs to batch
 		inputs.Union(txExecutor.Inputs)
 
-<<<<<<< HEAD
 		newFeePoolValue, err := math.Add64(feePoolValue, tx.Unsigned.ConsumedValue(v.ctx.AVAXAssetID))
 		if err != nil {
 			return err
 		}
 		feePoolValue = newFeePoolValue
 
-		onAcceptState.AddTx(tx, status.Committed)
-=======
+		newFeePoolValue, err := math.Add64(feePoolValue, tx.Unsigned.ConsumedValue(v.ctx.AVAXAssetID))
+		if err != nil {
+			return err
+		}
+		feePoolValue = newFeePoolValue
+
 		state.AddTx(tx, status.Committed)
->>>>>>> daeacb18
 		if txExecutor.OnAccept != nil {
 			funcs = append(funcs, txExecutor.OnAccept)
 		}
@@ -511,15 +507,10 @@
 		}
 	}
 
-<<<<<<< HEAD
 	onAcceptState.SetFeePoolValue(feePoolValue)
 
-	if err := v.verifyUniqueInputs(b, blkState.inputs); err != nil {
-		return err
-=======
 	if err := v.verifyUniqueInputs(parentID, inputs); err != nil {
 		return nil, nil, nil, err
->>>>>>> daeacb18
 	}
 
 	if numFuncs := len(funcs); numFuncs == 1 {
