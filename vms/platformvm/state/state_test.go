// Copyright (C) 2019-2023, Ava Labs, Inc. All rights reserved.
// See the file LICENSE for licensing terms.

package state

import (
	"context"
	"math"
	"testing"
	"time"

	"github.com/prometheus/client_golang/prometheus"

	"github.com/stretchr/testify/require"

	"go.uber.org/mock/gomock"

	"github.com/ava-labs/avalanchego/database"
	"github.com/ava-labs/avalanchego/database/memdb"
	"github.com/ava-labs/avalanchego/ids"
	"github.com/ava-labs/avalanchego/snow"
	"github.com/ava-labs/avalanchego/snow/choices"
	"github.com/ava-labs/avalanchego/snow/validators"
	"github.com/ava-labs/avalanchego/utils"
	"github.com/ava-labs/avalanchego/utils/constants"
	"github.com/ava-labs/avalanchego/utils/crypto/bls"
	"github.com/ava-labs/avalanchego/utils/units"
	"github.com/ava-labs/avalanchego/utils/wrappers"
	"github.com/ava-labs/avalanchego/vms/components/avax"
	"github.com/ava-labs/avalanchego/vms/platformvm/block"
	"github.com/ava-labs/avalanchego/vms/platformvm/config"
	"github.com/ava-labs/avalanchego/vms/platformvm/fx"
	"github.com/ava-labs/avalanchego/vms/platformvm/genesis"
	"github.com/ava-labs/avalanchego/vms/platformvm/metrics"
	"github.com/ava-labs/avalanchego/vms/platformvm/reward"
	"github.com/ava-labs/avalanchego/vms/platformvm/txs"
	"github.com/ava-labs/avalanchego/vms/secp256k1fx"

	safemath "github.com/ava-labs/avalanchego/utils/math"
)

var (
	initialTxID             = ids.GenerateTestID()
	initialNodeID           = ids.GenerateTestNodeID()
	initialTime             = time.Now().Round(time.Second)
	initialValidatorEndTime = initialTime.Add(28 * 24 * time.Hour)
)

func TestStateInitialization(t *testing.T) {
	require := require.New(t)
	s, db := newUninitializedState(require)

	shouldInit, err := s.(*state).shouldInit()
	require.NoError(err)
	require.True(shouldInit)

	require.NoError(s.(*state).doneInit())
	require.NoError(s.Commit())

	s = newStateFromDB(require, db)

	shouldInit, err = s.(*state).shouldInit()
	require.NoError(err)
	require.False(shouldInit)
}

func TestStateSyncGenesis(t *testing.T) {
	require := require.New(t)
	state, _ := newInitializedState(require)

	staker, err := state.GetCurrentValidator(constants.PrimaryNetworkID, initialNodeID)
	require.NoError(err)
	require.NotNil(staker)
	require.Equal(initialNodeID, staker.NodeID)

	delegatorIterator, err := state.GetCurrentDelegatorIterator(constants.PrimaryNetworkID, initialNodeID)
	require.NoError(err)
	assertIteratorsEqual(t, EmptyIterator, delegatorIterator)

	stakerIterator, err := state.GetCurrentStakerIterator()
	require.NoError(err)
	assertIteratorsEqual(t, NewSliceIterator(staker), stakerIterator)

	_, err = state.GetPendingValidator(constants.PrimaryNetworkID, initialNodeID)
	require.ErrorIs(err, database.ErrNotFound)

	delegatorIterator, err = state.GetPendingDelegatorIterator(constants.PrimaryNetworkID, initialNodeID)
	require.NoError(err)
	assertIteratorsEqual(t, EmptyIterator, delegatorIterator)
}

<<<<<<< HEAD
func TestGetValidatorWeightDiffs(t *testing.T) {
	require := require.New(t)
	stateIntf, _ := newInitializedState(require)
	state := stateIntf.(*state)

	txID0 := ids.GenerateTestID()
	txID1 := ids.GenerateTestID()
	txID2 := ids.GenerateTestID()
	txID3 := ids.GenerateTestID()

	nodeID0 := ids.GenerateTestNodeID()

	subnetID0 := ids.GenerateTestID()

	type stakerDiff struct {
		validatorsToAdd    []*Staker
		delegatorsToAdd    []*Staker
		validatorsToRemove []*Staker
		delegatorsToRemove []*Staker

		expectedValidatorWeightDiffs map[ids.ID]map[ids.NodeID]*ValidatorWeightDiff
	}
	stakerDiffs := []*stakerDiff{
		{
			validatorsToAdd: []*Staker{
				{
					TxID:       txID0,
					NodeID:     nodeID0,
					SubnetID: constants.PrimaryNetworkID,
					Weight:     1,
				},
			},
			expectedValidatorWeightDiffs: map[ids.ID]map[ids.NodeID]*ValidatorWeightDiff{
				constants.PrimaryNetworkID: {
					nodeID0: {
						Decrease: false,
						Amount:   1,
					},
				},
			},
		},
		{
			validatorsToAdd: []*Staker{
				{
					TxID:       txID3,
					NodeID:     nodeID0,
					SubnetID: subnetID0,
					Weight:     10,
				},
			},
			delegatorsToAdd: []*Staker{
				{
					TxID:       txID1,
					NodeID:     nodeID0,
					SubnetID: constants.PrimaryNetworkID,
					Weight:     5,
				},
			},
			expectedValidatorWeightDiffs: map[ids.ID]map[ids.NodeID]*ValidatorWeightDiff{
				constants.PrimaryNetworkID: {
					nodeID0: {
						Decrease: false,
						Amount:   5,
					},
				},
				subnetID0: {
					nodeID0: {
						Decrease: false,
						Amount:   10,
					},
				},
			},
		},
		{
			delegatorsToAdd: []*Staker{
				{
					TxID:       txID2,
					NodeID:     nodeID0,
					SubnetID: constants.PrimaryNetworkID,
					Weight:     15,
				},
			},
			delegatorsToRemove: []*Staker{
				{
					TxID:       txID1,
					NodeID:     nodeID0,
					SubnetID: constants.PrimaryNetworkID,
					Weight:     5,
				},
			},
			expectedValidatorWeightDiffs: map[ids.ID]map[ids.NodeID]*ValidatorWeightDiff{
				constants.PrimaryNetworkID: {
					nodeID0: {
						Decrease: false,
						Amount:   10,
					},
				},
			},
		},
		{
			validatorsToRemove: []*Staker{
				{
					TxID:       txID0,
					NodeID:     nodeID0,
					SubnetID: constants.PrimaryNetworkID,
					Weight:     1,
				},
				{
					TxID:       txID3,
					NodeID:     nodeID0,
					SubnetID: subnetID0,
					Weight:     10,
				},
			},
			delegatorsToRemove: []*Staker{
				{
					TxID:       txID2,
					NodeID:     nodeID0,
					SubnetID: constants.PrimaryNetworkID,
					Weight:     15,
				},
			},
			expectedValidatorWeightDiffs: map[ids.ID]map[ids.NodeID]*ValidatorWeightDiff{
				constants.PrimaryNetworkID: {
					nodeID0: {
						Decrease: true,
						Amount:   16,
					},
				},
				subnetID0: {
					nodeID0: {
						Decrease: true,
						Amount:   10,
					},
				},
			},
		},
		{},
	}

	for i, stakerDiff := range stakerDiffs {
		for _, validator := range stakerDiff.validatorsToAdd {
			state.PutCurrentValidator(validator)
		}
		for _, delegator := range stakerDiff.delegatorsToAdd {
			state.PutCurrentDelegator(delegator)
		}
		for _, validator := range stakerDiff.validatorsToRemove {
			state.DeleteCurrentValidator(validator)
		}
		for _, delegator := range stakerDiff.delegatorsToRemove {
			state.DeleteCurrentDelegator(delegator)
		}
		state.SetHeight(uint64(i + 1))
		require.NoError(state.Commit())

		// Calling write again should not change the state.
		state.SetHeight(uint64(i + 1))
		require.NoError(state.Commit())

		for j, stakerDiff := range stakerDiffs[:i+1] {
			for subnetID, expectedValidatorWeightDiffs := range stakerDiff.expectedValidatorWeightDiffs {
				validatorWeightDiffs, err := state.GetValidatorWeightDiffs(uint64(j+1), subnetID)
				require.NoError(err)
				require.Equal(expectedValidatorWeightDiffs, validatorWeightDiffs)
			}

			state.validatorWeightDiffsCache.Flush()
		}
	}
}

func TestGetValidatorPublicKeyDiffs(t *testing.T) {
	require := require.New(t)
	stateIntf, _ := newInitializedState(require)
	state := stateIntf.(*state)

	var (
		numNodes = 6
		txIDs    = make([]ids.ID, numNodes)
		nodeIDs  = make([]ids.NodeID, numNodes)
		sks      = make([]*bls.SecretKey, numNodes)
		pks      = make([]*bls.PublicKey, numNodes)
		pkBytes  = make([][]byte, numNodes)
		err      error
	)
	for i := 0; i < numNodes; i++ {
		txIDs[i] = ids.GenerateTestID()
		nodeIDs[i] = ids.GenerateTestNodeID()
		sks[i], err = bls.NewSecretKey()
		require.NoError(err)
		pks[i] = bls.PublicFromSecretKey(sks[i])
		pkBytes[i] = bls.PublicKeyToBytes(pks[i])
	}

	type stakerDiff struct {
		validatorsToAdd        []*Staker
		validatorsToRemove     []*Staker
		expectedPublicKeyDiffs map[ids.NodeID]*bls.PublicKey
	}
	stakerDiffs := []*stakerDiff{
		{
			// Add two validators
			validatorsToAdd: []*Staker{
				{
					TxID:      txIDs[0],
					NodeID:    nodeIDs[0],
					Weight:    1,
					PublicKey: pks[0],
				},
				{
					TxID:      txIDs[1],
					NodeID:    nodeIDs[1],
					Weight:    10,
					PublicKey: pks[1],
				},
			},
			expectedPublicKeyDiffs: map[ids.NodeID]*bls.PublicKey{},
		},
		{
			// Remove a validator
			validatorsToRemove: []*Staker{
				{
					TxID:      txIDs[0],
					NodeID:    nodeIDs[0],
					Weight:    1,
					PublicKey: pks[0],
				},
			},
			expectedPublicKeyDiffs: map[ids.NodeID]*bls.PublicKey{
				nodeIDs[0]: pks[0],
			},
		},
		{
			// Add 2 validators and remove a validator
			validatorsToAdd: []*Staker{
				{
					TxID:      txIDs[2],
					NodeID:    nodeIDs[2],
					Weight:    10,
					PublicKey: pks[2],
				},
				{
					TxID:      txIDs[3],
					NodeID:    nodeIDs[3],
					Weight:    10,
					PublicKey: pks[3],
				},
			},
			validatorsToRemove: []*Staker{
				{
					TxID:      txIDs[1],
					NodeID:    nodeIDs[1],
					Weight:    10,
					PublicKey: pks[1],
				},
			},
			expectedPublicKeyDiffs: map[ids.NodeID]*bls.PublicKey{
				nodeIDs[1]: pks[1],
			},
		},
		{
			// Remove 2 validators and add a validator
			validatorsToAdd: []*Staker{
				{
					TxID:      txIDs[4],
					NodeID:    nodeIDs[4],
					Weight:    10,
					PublicKey: pks[4],
				},
			},
			validatorsToRemove: []*Staker{
				{
					TxID:      txIDs[2],
					NodeID:    nodeIDs[2],
					Weight:    10,
					PublicKey: pks[2],
				},
				{
					TxID:      txIDs[3],
					NodeID:    nodeIDs[3],
					Weight:    10,
					PublicKey: pks[3],
				},
			},
			expectedPublicKeyDiffs: map[ids.NodeID]*bls.PublicKey{
				nodeIDs[2]: pks[2],
				nodeIDs[3]: pks[3],
			},
		},
		{
			// Add a validator with no pub key
			validatorsToAdd: []*Staker{
				{
					TxID:      txIDs[5],
					NodeID:    nodeIDs[5],
					Weight:    10,
					PublicKey: nil,
				},
			},
			expectedPublicKeyDiffs: map[ids.NodeID]*bls.PublicKey{},
		},
		{
			// Remove a validator with no pub key
			validatorsToRemove: []*Staker{
				{
					TxID:      txIDs[5],
					NodeID:    nodeIDs[5],
					Weight:    10,
					PublicKey: nil,
				},
			},
			expectedPublicKeyDiffs: map[ids.NodeID]*bls.PublicKey{},
		},
	}

	for i, stakerDiff := range stakerDiffs {
		for _, validator := range stakerDiff.validatorsToAdd {
			state.PutCurrentValidator(validator)
		}
		for _, validator := range stakerDiff.validatorsToRemove {
			state.DeleteCurrentValidator(validator)
		}
		state.SetHeight(uint64(i + 1))
		require.NoError(state.Commit())

		// Calling write again should not change the state.
		state.SetHeight(uint64(i + 1))
		require.NoError(state.Commit())

		for j, stakerDiff := range stakerDiffs[:i+1] {
			pkDiffs, err := state.GetValidatorPublicKeyDiffs(uint64(j + 1))
			require.NoError(err)
			require.Equal(stakerDiff.expectedPublicKeyDiffs, pkDiffs)
			state.validatorPublicKeyDiffsCache.Flush()
		}
	}
}

=======
>>>>>>> 638000c4
func newInitializedState(require *require.Assertions) (State, database.Database) {
	s, db := newUninitializedState(require)

	initialValidator := &txs.AddValidatorTx{
		Validator: txs.Validator{
			NodeID: initialNodeID,
			Start:  uint64(initialTime.Unix()),
			End:    uint64(initialValidatorEndTime.Unix()),
			Wght:   units.Avax,
		},
		StakeOuts: []*avax.TransferableOutput{
			{
				Asset: avax.Asset{ID: initialTxID},
				Out: &secp256k1fx.TransferOutput{
					Amt: units.Avax,
				},
			},
		},
		RewardsOwner:     &secp256k1fx.OutputOwners{},
		DelegationShares: reward.PercentDenominator,
	}
	initialValidatorTx := &txs.Tx{Unsigned: initialValidator}
	require.NoError(initialValidatorTx.Initialize(txs.Codec))

	initialChain := &txs.CreateChainTx{
		SubnetID:   constants.PrimaryNetworkID,
		ChainName:    "x",
		VMID:         constants.AVMID,
		SubnetAuth: &secp256k1fx.Input{},
	}
	initialChainTx := &txs.Tx{Unsigned: initialChain}
	require.NoError(initialChainTx.Initialize(txs.Codec))

	genesisBlkID := ids.GenerateTestID()
	genesisState := &genesis.Genesis{
		UTXOs: []*genesis.UTXO{
			{
				UTXO: avax.UTXO{
					UTXOID: avax.UTXOID{
						TxID:        initialTxID,
						OutputIndex: 0,
					},
					Asset: avax.Asset{ID: initialTxID},
					Out: &secp256k1fx.TransferOutput{
						Amt: units.Schmeckle,
					},
				},
				Message: nil,
			},
		},
		Validators: []*txs.Tx{
			initialValidatorTx,
		},
		Chains: []*txs.Tx{
			initialChainTx,
		},
		Timestamp:     uint64(initialTime.Unix()),
		InitialSupply: units.Schmeckle + units.Avax,
	}

	genesisBlk, err := block.NewApricotCommitBlock(genesisBlkID, 0)
	require.NoError(err)
	require.NoError(s.(*state).syncGenesis(genesisBlk, genesisState))

	return s, db
}

func newUninitializedState(require *require.Assertions) (State, database.Database) {
	db := memdb.New()
	return newStateFromDB(require, db), db
}

func newStateFromDB(require *require.Assertions, db database.Database) State {
	execCfg, _ := config.GetExecutionConfig(nil)
	state, err := newState(
		db,
		metrics.Noop,
		&config.Config{
			Validators: validators.NewManager(),
		},
		execCfg,
		&snow.Context{},
		prometheus.NewRegistry(),
		reward.NewCalculator(reward.Config{
			MaxConsumptionRate: .12 * reward.PercentDenominator,
			MinConsumptionRate: .1 * reward.PercentDenominator,
			MintingPeriod:      365 * 24 * time.Hour,
			SupplyCap:          720 * units.MegaAvax,
		}),
		&utils.Atomic[bool]{},
	)
	require.NoError(err)
	require.NotNil(state)
	return state
}

func TestValidatorWeightDiff(t *testing.T) {
	type test struct {
		name        string
		ops         []func(*ValidatorWeightDiff) error
		expected    *ValidatorWeightDiff
		expectedErr error
	}

	tests := []test{
		{
			name:        "no ops",
			ops:         []func(*ValidatorWeightDiff) error{},
			expected:    &ValidatorWeightDiff{},
			expectedErr: nil,
		},
		{
			name: "simple decrease",
			ops: []func(*ValidatorWeightDiff) error{
				func(d *ValidatorWeightDiff) error {
					return d.Add(true, 1)
				},
				func(d *ValidatorWeightDiff) error {
					return d.Add(true, 1)
				},
			},
			expected: &ValidatorWeightDiff{
				Decrease: true,
				Amount:   2,
			},
			expectedErr: nil,
		},
		{
			name: "decrease overflow",
			ops: []func(*ValidatorWeightDiff) error{
				func(d *ValidatorWeightDiff) error {
					return d.Add(true, math.MaxUint64)
				},
				func(d *ValidatorWeightDiff) error {
					return d.Add(true, 1)
				},
			},
			expected:    &ValidatorWeightDiff{},
			expectedErr: safemath.ErrOverflow,
		},
		{
			name: "simple increase",
			ops: []func(*ValidatorWeightDiff) error{
				func(d *ValidatorWeightDiff) error {
					return d.Add(false, 1)
				},
				func(d *ValidatorWeightDiff) error {
					return d.Add(false, 1)
				},
			},
			expected: &ValidatorWeightDiff{
				Decrease: false,
				Amount:   2,
			},
			expectedErr: nil,
		},
		{
			name: "increase overflow",
			ops: []func(*ValidatorWeightDiff) error{
				func(d *ValidatorWeightDiff) error {
					return d.Add(false, math.MaxUint64)
				},
				func(d *ValidatorWeightDiff) error {
					return d.Add(false, 1)
				},
			},
			expected:    &ValidatorWeightDiff{},
			expectedErr: safemath.ErrOverflow,
		},
		{
			name: "varied use",
			ops: []func(*ValidatorWeightDiff) error{
				// Add to 0
				func(d *ValidatorWeightDiff) error {
					return d.Add(false, 2) // Value 2
				},
				// Subtract from positive number
				func(d *ValidatorWeightDiff) error {
					return d.Add(true, 1) // Value 1
				},
				// Subtract from positive number
				// to make it negative
				func(d *ValidatorWeightDiff) error {
					return d.Add(true, 3) // Value -2
				},
				// Subtract from a negative number
				func(d *ValidatorWeightDiff) error {
					return d.Add(true, 3) // Value -5
				},
				// Add to a negative number
				func(d *ValidatorWeightDiff) error {
					return d.Add(false, 1) // Value -4
				},
				// Add to a negative number
				// to make it positive
				func(d *ValidatorWeightDiff) error {
					return d.Add(false, 5) // Value 1
				},
				// Add to a positive number
				func(d *ValidatorWeightDiff) error {
					return d.Add(false, 1) // Value 2
				},
				// Get to zero
				func(d *ValidatorWeightDiff) error {
					return d.Add(true, 2) // Value 0
				},
				// Subtract from zero
				func(d *ValidatorWeightDiff) error {
					return d.Add(true, 2) // Value -2
				},
			},
			expected: &ValidatorWeightDiff{
				Decrease: true,
				Amount:   2,
			},
			expectedErr: nil,
		},
	}

	for _, tt := range tests {
		t.Run(tt.name, func(t *testing.T) {
			require := require.New(t)
			diff := &ValidatorWeightDiff{}
			errs := wrappers.Errs{}
			for _, op := range tt.ops {
				errs.Add(op(diff))
			}
			require.ErrorIs(errs.Err, tt.expectedErr)
			if tt.expectedErr != nil {
				return
			}
			require.Equal(tt.expected, diff)
		})
	}
}

// Tests PutCurrentValidator, DeleteCurrentValidator, GetCurrentValidator,
// ApplyValidatorWeightDiffs, ApplyValidatorPublicKeyDiffs
func TestStateAddRemoveValidator(t *testing.T) {
	require := require.New(t)

	state, _ := newInitializedState(require)

	var (
		numNodes   = 3
		subnetID = ids.GenerateTestID()
		startTime  = time.Now()
		endTime    = startTime.Add(24 * time.Hour)
		stakers    = make([]Staker, numNodes)
	)
	for i := 0; i < numNodes; i++ {
		stakers[i] = Staker{
			TxID:            ids.GenerateTestID(),
			NodeID:          ids.GenerateTestNodeID(),
			Weight:          uint64(i + 1),
			StartTime:       startTime.Add(time.Duration(i) * time.Second),
			EndTime:         endTime.Add(time.Duration(i) * time.Second),
			PotentialReward: uint64(i + 1),
		}
		if i%2 == 0 {
			stakers[i].SubnetID = subnetID
		} else {
			sk, err := bls.NewSecretKey()
			require.NoError(err)
			stakers[i].PublicKey = bls.PublicFromSecretKey(sk)
			stakers[i].SubnetID = constants.PrimaryNetworkID
		}
	}

	type diff struct {
<<<<<<< HEAD
		added                            []Staker
		removed                          []Staker
		expectedSubnetWeightDiff       map[ids.NodeID]*ValidatorWeightDiff
		expectedPrimaryNetworkWeightDiff map[ids.NodeID]*ValidatorWeightDiff
		expectedPublicKeyDiff            map[ids.NodeID]*bls.PublicKey
=======
		addedValidators   []Staker
		addedDelegators   []Staker
		removedDelegators []Staker
		removedValidators []Staker

		expectedPrimaryValidatorSet map[ids.NodeID]*validators.GetValidatorOutput
		expectedSubnetValidatorSet  map[ids.NodeID]*validators.GetValidatorOutput
>>>>>>> 638000c4
	}
	diffs := []diff{
		{
			// Do nothing
			expectedPrimaryValidatorSet: map[ids.NodeID]*validators.GetValidatorOutput{},
			expectedSubnetValidatorSet:  map[ids.NodeID]*validators.GetValidatorOutput{},
		},
		{
			// Add a subnet validator
			addedValidators:             []Staker{stakers[0]},
			expectedPrimaryValidatorSet: map[ids.NodeID]*validators.GetValidatorOutput{},
			expectedSubnetValidatorSet: map[ids.NodeID]*validators.GetValidatorOutput{
				stakers[0].NodeID: {
					NodeID: stakers[0].NodeID,
					Weight: stakers[0].Weight,
				},
			},
		},
		{
			// Remove a subnet validator
			removedValidators:           []Staker{stakers[0]},
			expectedPrimaryValidatorSet: map[ids.NodeID]*validators.GetValidatorOutput{},
			expectedSubnetValidatorSet:  map[ids.NodeID]*validators.GetValidatorOutput{},
		},
		{ // Add a primary network validator
			addedValidators: []Staker{stakers[1]},
			expectedPrimaryValidatorSet: map[ids.NodeID]*validators.GetValidatorOutput{
				stakers[1].NodeID: {
					NodeID:    stakers[1].NodeID,
					PublicKey: stakers[1].PublicKey,
					Weight:    stakers[1].Weight,
				},
			},
<<<<<<< HEAD
			expectedSubnetWeightDiff: map[ids.NodeID]*ValidatorWeightDiff{},
			expectedPublicKeyDiff:      map[ids.NodeID]*bls.PublicKey{},
=======
			expectedSubnetValidatorSet: map[ids.NodeID]*validators.GetValidatorOutput{},
>>>>>>> 638000c4
		},
		{
			// Do nothing
			expectedPrimaryValidatorSet: map[ids.NodeID]*validators.GetValidatorOutput{
				stakers[1].NodeID: {
					NodeID:    stakers[1].NodeID,
					PublicKey: stakers[1].PublicKey,
					Weight:    stakers[1].Weight,
				},
			},
			expectedSubnetValidatorSet: map[ids.NodeID]*validators.GetValidatorOutput{},
		},
		{ // Remove a primary network validator
			removedValidators:           []Staker{stakers[1]},
			expectedPrimaryValidatorSet: map[ids.NodeID]*validators.GetValidatorOutput{},
			expectedSubnetValidatorSet:  map[ids.NodeID]*validators.GetValidatorOutput{},
		},
		{
			// Add 2 subnet validators and a primary network validator
			addedValidators: []Staker{stakers[0], stakers[1], stakers[2]},
			expectedPrimaryValidatorSet: map[ids.NodeID]*validators.GetValidatorOutput{
				stakers[1].NodeID: {
					NodeID:    stakers[1].NodeID,
					PublicKey: stakers[1].PublicKey,
					Weight:    stakers[1].Weight,
				},
			},
			expectedSubnetValidatorSet: map[ids.NodeID]*validators.GetValidatorOutput{
				stakers[0].NodeID: {
					NodeID: stakers[0].NodeID,
					Weight: stakers[0].Weight,
				},
				stakers[2].NodeID: {
					NodeID: stakers[2].NodeID,
					Weight: stakers[2].Weight,
				},
			},
		},
		{
			// Remove 2 subnet validators and a primary network validator.
			removedValidators:           []Staker{stakers[0], stakers[1], stakers[2]},
			expectedPrimaryValidatorSet: map[ids.NodeID]*validators.GetValidatorOutput{},
			expectedSubnetValidatorSet:  map[ids.NodeID]*validators.GetValidatorOutput{},
		},
	}
	for currentIndex, diff := range diffs {
		for _, added := range diff.addedValidators {
			added := added
			state.PutCurrentValidator(&added)
		}
		for _, added := range diff.addedDelegators {
			added := added
			state.PutCurrentDelegator(&added)
		}
		for _, removed := range diff.removedDelegators {
			removed := removed
			state.DeleteCurrentDelegator(&removed)
		}
		for _, removed := range diff.removedValidators {
			removed := removed
			state.DeleteCurrentValidator(&removed)
		}

		currentHeight := uint64(currentIndex + 1)
		state.SetHeight(currentHeight)

		require.NoError(state.Commit())

		for _, added := range diff.addedValidators {
			gotValidator, err := state.GetCurrentValidator(added.SubnetID, added.NodeID)
			require.NoError(err)
			require.Equal(added, *gotValidator)
		}

		for _, removed := range diff.removedValidators {
			_, err := state.GetCurrentValidator(removed.SubnetID, removed.NodeID)
			require.ErrorIs(err, database.ErrNotFound)
		}

		for i := 0; i < currentIndex; i++ {
			prevDiff := diffs[i]
			prevHeight := uint64(i + 1)

			primaryValidatorSet := copyValidatorSet(diff.expectedPrimaryValidatorSet)
			require.NoError(state.ApplyValidatorWeightDiffs(
				context.Background(),
				primaryValidatorSet,
				currentHeight,
				prevHeight+1,
				constants.PrimaryNetworkID,
			))
			requireEqualWeightsValidatorSet(require, prevDiff.expectedPrimaryValidatorSet, primaryValidatorSet)

			require.NoError(state.ApplyValidatorPublicKeyDiffs(
				context.Background(),
				primaryValidatorSet,
				currentHeight,
				prevHeight+1,
			))
			requireEqualPublicKeysValidatorSet(require, prevDiff.expectedPrimaryValidatorSet, primaryValidatorSet)

			subnetValidatorSet := copyValidatorSet(diff.expectedSubnetValidatorSet)
			require.NoError(state.ApplyValidatorWeightDiffs(
				context.Background(),
				subnetValidatorSet,
				currentHeight,
				prevHeight+1,
				subnetID,
			))
			requireEqualWeightsValidatorSet(require, prevDiff.expectedSubnetValidatorSet, subnetValidatorSet)
		}
	}
}

func copyValidatorSet(
	input map[ids.NodeID]*validators.GetValidatorOutput,
) map[ids.NodeID]*validators.GetValidatorOutput {
	result := make(map[ids.NodeID]*validators.GetValidatorOutput, len(input))
	for nodeID, vdr := range input {
		vdrCopy := *vdr
		result[nodeID] = &vdrCopy
	}
	return result
}

func requireEqualWeightsValidatorSet(
	require *require.Assertions,
	expected map[ids.NodeID]*validators.GetValidatorOutput,
	actual map[ids.NodeID]*validators.GetValidatorOutput,
) {
	require.Len(actual, len(expected))
	for nodeID, expectedVdr := range expected {
		require.Contains(actual, nodeID)

		actualVdr := actual[nodeID]
		require.Equal(expectedVdr.NodeID, actualVdr.NodeID)
		require.Equal(expectedVdr.Weight, actualVdr.Weight)
	}
}

func requireEqualPublicKeysValidatorSet(
	require *require.Assertions,
	expected map[ids.NodeID]*validators.GetValidatorOutput,
	actual map[ids.NodeID]*validators.GetValidatorOutput,
) {
	require.Len(actual, len(expected))
	for nodeID, expectedVdr := range expected {
		require.Contains(actual, nodeID)

		actualVdr := actual[nodeID]
		require.Equal(expectedVdr.NodeID, actualVdr.NodeID)
		require.Equal(expectedVdr.PublicKey, actualVdr.PublicKey)
	}
}

func TestParsedStateBlock(t *testing.T) {
	require := require.New(t)

	var blks []block.Block

	{
		blk, err := block.NewApricotAbortBlock(ids.GenerateTestID(), 1000)
		require.NoError(err)
		blks = append(blks, blk)
	}

	{
		blk, err := block.NewApricotAtomicBlock(ids.GenerateTestID(), 1000, &txs.Tx{
			Unsigned: &txs.AdvanceTimeTx{
				Time: 1000,
			},
		})
		require.NoError(err)
		blks = append(blks, blk)
	}

	{
		blk, err := block.NewApricotCommitBlock(ids.GenerateTestID(), 1000)
		require.NoError(err)
		blks = append(blks, blk)
	}

	{
		blk, err := block.NewApricotProposalBlock(ids.GenerateTestID(), 1000, &txs.Tx{
			Unsigned: &txs.RewardValidatorTx{
				TxID: ids.GenerateTestID(),
			},
		})
		require.NoError(err)
		blks = append(blks, blk)
	}

	{
		blk, err := block.NewApricotStandardBlock(ids.GenerateTestID(), 1000, []*txs.Tx{
			{
				Unsigned: &txs.RewardValidatorTx{
					TxID: ids.GenerateTestID(),
				},
			},
		})
		require.NoError(err)
		blks = append(blks, blk)
	}

	{
		blk, err := block.NewBanffAbortBlock(time.Now(), ids.GenerateTestID(), 1000)
		require.NoError(err)
		blks = append(blks, blk)
	}

	{
		blk, err := block.NewBanffCommitBlock(time.Now(), ids.GenerateTestID(), 1000)
		require.NoError(err)
		blks = append(blks, blk)
	}

	{
		blk, err := block.NewBanffProposalBlock(time.Now(), ids.GenerateTestID(), 1000, &txs.Tx{
			Unsigned: &txs.RewardValidatorTx{
				TxID: ids.GenerateTestID(),
			},
		})
		require.NoError(err)
		blks = append(blks, blk)
	}

	{
		blk, err := block.NewBanffStandardBlock(time.Now(), ids.GenerateTestID(), 1000, []*txs.Tx{
			{
				Unsigned: &txs.RewardValidatorTx{
					TxID: ids.GenerateTestID(),
				},
			},
		})
		require.NoError(err)
		blks = append(blks, blk)
	}

	for _, blk := range blks {
		stBlk := stateBlk{
			Blk:    blk,
			Bytes:  blk.Bytes(),
			Status: choices.Accepted,
		}

		stBlkBytes, err := block.GenesisCodec.Marshal(block.Version, &stBlk)
		require.NoError(err)

		gotBlk, _, isStateBlk, err := parseStoredBlock(stBlkBytes)
		require.NoError(err)
		require.True(isStateBlk)
		require.Equal(blk.ID(), gotBlk.ID())

		gotBlk, _, isStateBlk, err = parseStoredBlock(blk.Bytes())
		require.NoError(err)
		require.False(isStateBlk)
		require.Equal(blk.ID(), gotBlk.ID())
	}
}

func TestStateSubnetOwner(t *testing.T) {
	require := require.New(t)

	state, _ := newInitializedState(require)
	ctrl := gomock.NewController(t)

	var (
		owner1 = fx.NewMockOwner(ctrl)
		owner2 = fx.NewMockOwner(ctrl)

		createSubnetTx = &txs.Tx{
			Unsigned: &txs.CreateSubnetTx{
				BaseTx: txs.BaseTx{},
				Owner:  owner1,
			},
		}

		subnetID = createSubnetTx.ID()
	)

	owner, err := state.GetSubnetOwner(subnetID)
	require.ErrorIs(err, database.ErrNotFound)
	require.Nil(owner)

	state.AddSubnet(createSubnetTx)
	state.SetSubnetOwner(subnetID, owner1)

	owner, err = state.GetSubnetOwner(subnetID)
	require.NoError(err)
	require.Equal(owner1, owner)

	state.SetSubnetOwner(subnetID, owner2)
	owner, err = state.GetSubnetOwner(subnetID)
	require.NoError(err)
	require.Equal(owner2, owner)
}<|MERGE_RESOLUTION|>--- conflicted
+++ resolved
@@ -89,348 +89,6 @@
 	assertIteratorsEqual(t, EmptyIterator, delegatorIterator)
 }
 
-<<<<<<< HEAD
-func TestGetValidatorWeightDiffs(t *testing.T) {
-	require := require.New(t)
-	stateIntf, _ := newInitializedState(require)
-	state := stateIntf.(*state)
-
-	txID0 := ids.GenerateTestID()
-	txID1 := ids.GenerateTestID()
-	txID2 := ids.GenerateTestID()
-	txID3 := ids.GenerateTestID()
-
-	nodeID0 := ids.GenerateTestNodeID()
-
-	subnetID0 := ids.GenerateTestID()
-
-	type stakerDiff struct {
-		validatorsToAdd    []*Staker
-		delegatorsToAdd    []*Staker
-		validatorsToRemove []*Staker
-		delegatorsToRemove []*Staker
-
-		expectedValidatorWeightDiffs map[ids.ID]map[ids.NodeID]*ValidatorWeightDiff
-	}
-	stakerDiffs := []*stakerDiff{
-		{
-			validatorsToAdd: []*Staker{
-				{
-					TxID:       txID0,
-					NodeID:     nodeID0,
-					SubnetID: constants.PrimaryNetworkID,
-					Weight:     1,
-				},
-			},
-			expectedValidatorWeightDiffs: map[ids.ID]map[ids.NodeID]*ValidatorWeightDiff{
-				constants.PrimaryNetworkID: {
-					nodeID0: {
-						Decrease: false,
-						Amount:   1,
-					},
-				},
-			},
-		},
-		{
-			validatorsToAdd: []*Staker{
-				{
-					TxID:       txID3,
-					NodeID:     nodeID0,
-					SubnetID: subnetID0,
-					Weight:     10,
-				},
-			},
-			delegatorsToAdd: []*Staker{
-				{
-					TxID:       txID1,
-					NodeID:     nodeID0,
-					SubnetID: constants.PrimaryNetworkID,
-					Weight:     5,
-				},
-			},
-			expectedValidatorWeightDiffs: map[ids.ID]map[ids.NodeID]*ValidatorWeightDiff{
-				constants.PrimaryNetworkID: {
-					nodeID0: {
-						Decrease: false,
-						Amount:   5,
-					},
-				},
-				subnetID0: {
-					nodeID0: {
-						Decrease: false,
-						Amount:   10,
-					},
-				},
-			},
-		},
-		{
-			delegatorsToAdd: []*Staker{
-				{
-					TxID:       txID2,
-					NodeID:     nodeID0,
-					SubnetID: constants.PrimaryNetworkID,
-					Weight:     15,
-				},
-			},
-			delegatorsToRemove: []*Staker{
-				{
-					TxID:       txID1,
-					NodeID:     nodeID0,
-					SubnetID: constants.PrimaryNetworkID,
-					Weight:     5,
-				},
-			},
-			expectedValidatorWeightDiffs: map[ids.ID]map[ids.NodeID]*ValidatorWeightDiff{
-				constants.PrimaryNetworkID: {
-					nodeID0: {
-						Decrease: false,
-						Amount:   10,
-					},
-				},
-			},
-		},
-		{
-			validatorsToRemove: []*Staker{
-				{
-					TxID:       txID0,
-					NodeID:     nodeID0,
-					SubnetID: constants.PrimaryNetworkID,
-					Weight:     1,
-				},
-				{
-					TxID:       txID3,
-					NodeID:     nodeID0,
-					SubnetID: subnetID0,
-					Weight:     10,
-				},
-			},
-			delegatorsToRemove: []*Staker{
-				{
-					TxID:       txID2,
-					NodeID:     nodeID0,
-					SubnetID: constants.PrimaryNetworkID,
-					Weight:     15,
-				},
-			},
-			expectedValidatorWeightDiffs: map[ids.ID]map[ids.NodeID]*ValidatorWeightDiff{
-				constants.PrimaryNetworkID: {
-					nodeID0: {
-						Decrease: true,
-						Amount:   16,
-					},
-				},
-				subnetID0: {
-					nodeID0: {
-						Decrease: true,
-						Amount:   10,
-					},
-				},
-			},
-		},
-		{},
-	}
-
-	for i, stakerDiff := range stakerDiffs {
-		for _, validator := range stakerDiff.validatorsToAdd {
-			state.PutCurrentValidator(validator)
-		}
-		for _, delegator := range stakerDiff.delegatorsToAdd {
-			state.PutCurrentDelegator(delegator)
-		}
-		for _, validator := range stakerDiff.validatorsToRemove {
-			state.DeleteCurrentValidator(validator)
-		}
-		for _, delegator := range stakerDiff.delegatorsToRemove {
-			state.DeleteCurrentDelegator(delegator)
-		}
-		state.SetHeight(uint64(i + 1))
-		require.NoError(state.Commit())
-
-		// Calling write again should not change the state.
-		state.SetHeight(uint64(i + 1))
-		require.NoError(state.Commit())
-
-		for j, stakerDiff := range stakerDiffs[:i+1] {
-			for subnetID, expectedValidatorWeightDiffs := range stakerDiff.expectedValidatorWeightDiffs {
-				validatorWeightDiffs, err := state.GetValidatorWeightDiffs(uint64(j+1), subnetID)
-				require.NoError(err)
-				require.Equal(expectedValidatorWeightDiffs, validatorWeightDiffs)
-			}
-
-			state.validatorWeightDiffsCache.Flush()
-		}
-	}
-}
-
-func TestGetValidatorPublicKeyDiffs(t *testing.T) {
-	require := require.New(t)
-	stateIntf, _ := newInitializedState(require)
-	state := stateIntf.(*state)
-
-	var (
-		numNodes = 6
-		txIDs    = make([]ids.ID, numNodes)
-		nodeIDs  = make([]ids.NodeID, numNodes)
-		sks      = make([]*bls.SecretKey, numNodes)
-		pks      = make([]*bls.PublicKey, numNodes)
-		pkBytes  = make([][]byte, numNodes)
-		err      error
-	)
-	for i := 0; i < numNodes; i++ {
-		txIDs[i] = ids.GenerateTestID()
-		nodeIDs[i] = ids.GenerateTestNodeID()
-		sks[i], err = bls.NewSecretKey()
-		require.NoError(err)
-		pks[i] = bls.PublicFromSecretKey(sks[i])
-		pkBytes[i] = bls.PublicKeyToBytes(pks[i])
-	}
-
-	type stakerDiff struct {
-		validatorsToAdd        []*Staker
-		validatorsToRemove     []*Staker
-		expectedPublicKeyDiffs map[ids.NodeID]*bls.PublicKey
-	}
-	stakerDiffs := []*stakerDiff{
-		{
-			// Add two validators
-			validatorsToAdd: []*Staker{
-				{
-					TxID:      txIDs[0],
-					NodeID:    nodeIDs[0],
-					Weight:    1,
-					PublicKey: pks[0],
-				},
-				{
-					TxID:      txIDs[1],
-					NodeID:    nodeIDs[1],
-					Weight:    10,
-					PublicKey: pks[1],
-				},
-			},
-			expectedPublicKeyDiffs: map[ids.NodeID]*bls.PublicKey{},
-		},
-		{
-			// Remove a validator
-			validatorsToRemove: []*Staker{
-				{
-					TxID:      txIDs[0],
-					NodeID:    nodeIDs[0],
-					Weight:    1,
-					PublicKey: pks[0],
-				},
-			},
-			expectedPublicKeyDiffs: map[ids.NodeID]*bls.PublicKey{
-				nodeIDs[0]: pks[0],
-			},
-		},
-		{
-			// Add 2 validators and remove a validator
-			validatorsToAdd: []*Staker{
-				{
-					TxID:      txIDs[2],
-					NodeID:    nodeIDs[2],
-					Weight:    10,
-					PublicKey: pks[2],
-				},
-				{
-					TxID:      txIDs[3],
-					NodeID:    nodeIDs[3],
-					Weight:    10,
-					PublicKey: pks[3],
-				},
-			},
-			validatorsToRemove: []*Staker{
-				{
-					TxID:      txIDs[1],
-					NodeID:    nodeIDs[1],
-					Weight:    10,
-					PublicKey: pks[1],
-				},
-			},
-			expectedPublicKeyDiffs: map[ids.NodeID]*bls.PublicKey{
-				nodeIDs[1]: pks[1],
-			},
-		},
-		{
-			// Remove 2 validators and add a validator
-			validatorsToAdd: []*Staker{
-				{
-					TxID:      txIDs[4],
-					NodeID:    nodeIDs[4],
-					Weight:    10,
-					PublicKey: pks[4],
-				},
-			},
-			validatorsToRemove: []*Staker{
-				{
-					TxID:      txIDs[2],
-					NodeID:    nodeIDs[2],
-					Weight:    10,
-					PublicKey: pks[2],
-				},
-				{
-					TxID:      txIDs[3],
-					NodeID:    nodeIDs[3],
-					Weight:    10,
-					PublicKey: pks[3],
-				},
-			},
-			expectedPublicKeyDiffs: map[ids.NodeID]*bls.PublicKey{
-				nodeIDs[2]: pks[2],
-				nodeIDs[3]: pks[3],
-			},
-		},
-		{
-			// Add a validator with no pub key
-			validatorsToAdd: []*Staker{
-				{
-					TxID:      txIDs[5],
-					NodeID:    nodeIDs[5],
-					Weight:    10,
-					PublicKey: nil,
-				},
-			},
-			expectedPublicKeyDiffs: map[ids.NodeID]*bls.PublicKey{},
-		},
-		{
-			// Remove a validator with no pub key
-			validatorsToRemove: []*Staker{
-				{
-					TxID:      txIDs[5],
-					NodeID:    nodeIDs[5],
-					Weight:    10,
-					PublicKey: nil,
-				},
-			},
-			expectedPublicKeyDiffs: map[ids.NodeID]*bls.PublicKey{},
-		},
-	}
-
-	for i, stakerDiff := range stakerDiffs {
-		for _, validator := range stakerDiff.validatorsToAdd {
-			state.PutCurrentValidator(validator)
-		}
-		for _, validator := range stakerDiff.validatorsToRemove {
-			state.DeleteCurrentValidator(validator)
-		}
-		state.SetHeight(uint64(i + 1))
-		require.NoError(state.Commit())
-
-		// Calling write again should not change the state.
-		state.SetHeight(uint64(i + 1))
-		require.NoError(state.Commit())
-
-		for j, stakerDiff := range stakerDiffs[:i+1] {
-			pkDiffs, err := state.GetValidatorPublicKeyDiffs(uint64(j + 1))
-			require.NoError(err)
-			require.Equal(stakerDiff.expectedPublicKeyDiffs, pkDiffs)
-			state.validatorPublicKeyDiffsCache.Flush()
-		}
-	}
-}
-
-=======
->>>>>>> 638000c4
 func newInitializedState(require *require.Assertions) (State, database.Database) {
 	s, db := newUninitializedState(require)
 
@@ -457,8 +115,8 @@
 
 	initialChain := &txs.CreateChainTx{
 		SubnetID:   constants.PrimaryNetworkID,
-		ChainName:    "x",
-		VMID:         constants.AVMID,
+		ChainName:  "x",
+		VMID:       constants.AVMID,
 		SubnetAuth: &secp256k1fx.Input{},
 	}
 	initialChainTx := &txs.Tx{Unsigned: initialChain}
@@ -675,11 +333,11 @@
 	state, _ := newInitializedState(require)
 
 	var (
-		numNodes   = 3
-		subnetID = ids.GenerateTestID()
-		startTime  = time.Now()
-		endTime    = startTime.Add(24 * time.Hour)
-		stakers    = make([]Staker, numNodes)
+		numNodes  = 3
+		subnetID  = ids.GenerateTestID()
+		startTime = time.Now()
+		endTime   = startTime.Add(24 * time.Hour)
+		stakers   = make([]Staker, numNodes)
 	)
 	for i := 0; i < numNodes; i++ {
 		stakers[i] = Staker{
@@ -701,13 +359,6 @@
 	}
 
 	type diff struct {
-<<<<<<< HEAD
-		added                            []Staker
-		removed                          []Staker
-		expectedSubnetWeightDiff       map[ids.NodeID]*ValidatorWeightDiff
-		expectedPrimaryNetworkWeightDiff map[ids.NodeID]*ValidatorWeightDiff
-		expectedPublicKeyDiff            map[ids.NodeID]*bls.PublicKey
-=======
 		addedValidators   []Staker
 		addedDelegators   []Staker
 		removedDelegators []Staker
@@ -715,7 +366,6 @@
 
 		expectedPrimaryValidatorSet map[ids.NodeID]*validators.GetValidatorOutput
 		expectedSubnetValidatorSet  map[ids.NodeID]*validators.GetValidatorOutput
->>>>>>> 638000c4
 	}
 	diffs := []diff{
 		{
@@ -749,12 +399,7 @@
 					Weight:    stakers[1].Weight,
 				},
 			},
-<<<<<<< HEAD
-			expectedSubnetWeightDiff: map[ids.NodeID]*ValidatorWeightDiff{},
-			expectedPublicKeyDiff:      map[ids.NodeID]*bls.PublicKey{},
-=======
 			expectedSubnetValidatorSet: map[ids.NodeID]*validators.GetValidatorOutput{},
->>>>>>> 638000c4
 		},
 		{
 			// Do nothing
