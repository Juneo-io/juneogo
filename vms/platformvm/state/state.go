--- conflicted
+++ resolved
@@ -59,40 +59,6 @@
 	errValidatorSetAlreadyPopulated = errors.New("validator set already populated")
 	errIsNotSubnet                  = errors.New("is not a subnet")
 
-<<<<<<< HEAD
-	blockIDPrefix                       = []byte("blockID")
-	blockPrefix                         = []byte("block")
-	validatorsPrefix                    = []byte("validators")
-	currentPrefix                       = []byte("current")
-	pendingPrefix                       = []byte("pending")
-	validatorPrefix                     = []byte("validator")
-	delegatorPrefix                     = []byte("delegator")
-	subnetValidatorPrefix               = []byte("subnetValidator")
-	subnetDelegatorPrefix               = []byte("subnetDelegator")
-	nestedValidatorWeightDiffsPrefix    = []byte("validatorDiffs")
-	nestedValidatorPublicKeyDiffsPrefix = []byte("publicKeyDiffs")
-	flatValidatorWeightDiffsPrefix      = []byte("flatValidatorDiffs")
-	flatValidatorPublicKeyDiffsPrefix   = []byte("flatPublicKeyDiffs")
-	txPrefix                            = []byte("tx")
-	rewardUTXOsPrefix                   = []byte("rewardUTXOs")
-	utxoPrefix                          = []byte("utxo")
-	subnetPrefix                        = []byte("subnet")
-	subnetOwnerPrefix                   = []byte("subnetOwner")
-	transformedSubnetPrefix             = []byte("transformedSubnet")
-	supplyPrefix                        = []byte("supply")
-	rewardsSupplyPrefix                 = []byte("rewardsSupply")
-	chainPrefix                         = []byte("chain")
-	singletonPrefix                     = []byte("singleton")
-
-	timestampKey        = []byte("timestamp")
-	currentSupplyKey    = []byte("current supply")
-	rewardPoolSupplyKey = []byte("reward pool supply")
-	feePoolValueKey     = []byte("fee pool value")
-	lastAcceptedKey     = []byte("last accepted")
-	heightsIndexedKey   = []byte("heights indexed")
-	initializedKey      = []byte("initialized")
-	prunedKey           = []byte("pruned")
-=======
 	BlockIDPrefix                       = []byte("blockID")
 	BlockPrefix                         = []byte("block")
 	ValidatorsPrefix                    = []byte("validators")
@@ -113,16 +79,18 @@
 	SubnetOwnerPrefix                   = []byte("subnetOwner")
 	TransformedSubnetPrefix             = []byte("transformedSubnet")
 	SupplyPrefix                        = []byte("supply")
+	rewardsSupplyPrefix                 = []byte("rewardsSupply")
 	ChainPrefix                         = []byte("chain")
 	SingletonPrefix                     = []byte("singleton")
 
-	TimestampKey      = []byte("timestamp")
-	CurrentSupplyKey  = []byte("current supply")
-	LastAcceptedKey   = []byte("last accepted")
-	HeightsIndexedKey = []byte("heights indexed")
-	InitializedKey    = []byte("initialized")
-	PrunedKey         = []byte("pruned")
->>>>>>> daeacb18
+	TimestampKey        = []byte("timestamp")
+	CurrentSupplyKey    = []byte("current supply")
+	rewardPoolSupplyKey = []byte("reward pool supply")
+	feePoolValueKey     = []byte("fee pool value")
+	LastAcceptedKey     = []byte("last accepted")
+	HeightsIndexedKey   = []byte("heights indexed")
+	InitializedKey      = []byte("initialized")
+	PrunedKey           = []byte("pruned")
 )
 
 // Chain collects all methods to manage the state of the chain for block
@@ -139,16 +107,12 @@
 	GetCurrentSupply(subnetID ids.ID) (uint64, error)
 	SetCurrentSupply(subnetID ids.ID, cs uint64)
 
-<<<<<<< HEAD
 	GetRewardPoolSupply(subnetID ids.ID) (uint64, error)
 	SetRewardPoolSupply(subnetID ids.ID, rps uint64)
 
 	GetFeePoolValue() uint64
 	SetFeePoolValue(fpv uint64)
 
-	GetRewardUTXOs(txID ids.ID) ([]*avax.UTXO, error)
-=======
->>>>>>> daeacb18
 	AddRewardUTXO(txID ids.ID, utxo *avax.UTXO)
 
 	AddSubnet(createSubnetTx *txs.Tx)
@@ -1197,7 +1161,6 @@
 	}
 }
 
-<<<<<<< HEAD
 func (s *state) GetRewardPoolSupply(subnetID ids.ID) (uint64, error) {
 	if subnetID == constants.PrimaryNetworkID {
 		return s.rewardPoolSupply, nil
@@ -1245,28 +1208,6 @@
 	s.feePoolValue = fpv
 }
 
-func (s *state) ApplyCurrentValidators(subnetID ids.ID, vdrs validators.Manager) error {
-	for nodeID, validator := range s.currentStakers.validators[subnetID] {
-		staker := validator.validator
-		if err := vdrs.AddStaker(subnetID, nodeID, staker.PublicKey, staker.TxID, staker.Weight); err != nil {
-			return err
-		}
-
-		delegatorIterator := NewTreeIterator(validator.delegators)
-		for delegatorIterator.Next() {
-			staker := delegatorIterator.Value()
-			if err := vdrs.AddWeight(subnetID, nodeID, staker.Weight); err != nil {
-				delegatorIterator.Release()
-				return err
-			}
-		}
-		delegatorIterator.Release()
-	}
-	return nil
-}
-
-=======
->>>>>>> daeacb18
 func (s *state) ApplyValidatorWeightDiffs(
 	ctx context.Context,
 	validators map[ids.NodeID]*validators.GetValidatorOutput,
@@ -1480,20 +1421,8 @@
 			return fmt.Errorf("expected a scheduled staker but got %T", vdrTx.Unsigned)
 		}
 
-<<<<<<< HEAD
 		stakeAmount := tx.Validator.Wght
 		stakeDuration := tx.Validator.Duration()
-=======
-		stakeAmount := validatorTx.Weight()
-		// Note: We use [StartTime()] here because genesis transactions are
-		// guaranteed to be pre-Durango activation.
-		startTime := validatorTx.StartTime()
-		stakeDuration := validatorTx.EndTime().Sub(startTime)
-		currentSupply, err := s.GetCurrentSupply(constants.PrimaryNetworkID)
-		if err != nil {
-			return err
-		}
->>>>>>> daeacb18
 
 		potentialReward := s.rewards.CalculatePrimary(
 			stakeDuration,
@@ -1576,7 +1505,6 @@
 	s.persistedCurrentSupply = currentSupply
 	s.SetCurrentSupply(constants.PrimaryNetworkID, currentSupply)
 
-<<<<<<< HEAD
 	rewardPoolSupply, err := database.GetUInt64(s.singletonDB, rewardPoolSupplyKey)
 	if err != nil {
 		return err
@@ -1591,10 +1519,7 @@
 	s.persistedFeePoolValue = feePoolValue
 	s.SetFeePoolValue(feePoolValue)
 
-	lastAccepted, err := database.GetID(s.singletonDB, lastAcceptedKey)
-=======
 	lastAccepted, err := database.GetID(s.singletonDB, LastAcceptedKey)
->>>>>>> daeacb18
 	if err != nil {
 		return err
 	}
@@ -1941,7 +1866,6 @@
 		s.writeSubnetRewardsSupplies(),
 		s.writeChains(),
 	)
-<<<<<<< HEAD
 	var metadataErr error
 	// force update at genesis height
 	if height == 0 {
@@ -1951,8 +1875,6 @@
 	}
 	errs.Add(metadataErr)
 	return errs.Err
-=======
->>>>>>> daeacb18
 }
 
 func (s *state) Close() error {
