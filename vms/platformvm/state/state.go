--- conflicted
+++ resolved
@@ -59,39 +59,8 @@
 	_ State = (*state)(nil)
 
 	errValidatorSetAlreadyPopulated = errors.New("validator set already populated")
-<<<<<<< HEAD
-	errDuplicateValidatorSet        = errors.New("duplicate validator set")
-
-	blockPrefix                   = []byte("block")
-	validatorsPrefix              = []byte("validators")
-	currentPrefix                 = []byte("current")
-	pendingPrefix                 = []byte("pending")
-	validatorPrefix               = []byte("validator")
-	delegatorPrefix               = []byte("delegator")
-	subnetValidatorPrefix       = []byte("subnetValidator")
-	subnetDelegatorPrefix       = []byte("subnetDelegator")
-	validatorWeightDiffsPrefix    = []byte("validatorDiffs")
-	validatorPublicKeyDiffsPrefix = []byte("publicKeyDiffs")
-	txPrefix                      = []byte("tx")
-	rewardUTXOsPrefix             = []byte("rewardUTXOs")
-	utxoPrefix                    = []byte("utxo")
-	subnetPrefix                = []byte("subnet")
-	transformedSubnetPrefix     = []byte("transformedSubnet")
-	supplyPrefix                  = []byte("supply")
-	rewardsSupplyPrefix           = []byte("rewardsSupply")
-	chainPrefix                   = []byte("chain")
-	singletonPrefix               = []byte("singleton")
-
-	timestampKey         = []byte("timestamp")
-	currentSupplyKey     = []byte("current supply")
-	rewardsPoolSupplyKey = []byte("rewards pool supply")
-	feesPoolValueKey     = []byte("fees pool value")
-	lastAcceptedKey      = []byte("last accepted")
-	initializedKey       = []byte("initialized")
-=======
 	errIsNotSubnet                  = errors.New("is not a subnet")
 
-	blockIDPrefix                       = []byte("blockID")
 	blockPrefix                         = []byte("block")
 	validatorsPrefix                    = []byte("validators")
 	currentPrefix                       = []byte("current")
@@ -111,16 +80,18 @@
 	subnetOwnerPrefix                   = []byte("subnetOwner")
 	transformedSubnetPrefix             = []byte("transformedSubnet")
 	supplyPrefix                        = []byte("supply")
+	rewardsSupplyPrefix                 = []byte("rewardsSupply")
 	chainPrefix                         = []byte("chain")
 	singletonPrefix                     = []byte("singleton")
 
-	timestampKey      = []byte("timestamp")
-	currentSupplyKey  = []byte("current supply")
-	lastAcceptedKey   = []byte("last accepted")
-	heightsIndexedKey = []byte("heights indexed")
-	initializedKey    = []byte("initialized")
-	prunedKey         = []byte("pruned")
->>>>>>> 638000c4
+	timestampKey         = []byte("timestamp")
+	currentSupplyKey     = []byte("current supply")
+	rewardsPoolSupplyKey = []byte("rewards pool supply")
+	feesPoolValueKey     = []byte("fees pool value")
+	lastAcceptedKey      = []byte("last accepted")
+	heightsIndexedKey    = []byte("heights indexed")
+	initializedKey       = []byte("initialized")
+	prunedKey            = []byte("pruned")
 )
 
 // Chain collects all methods to manage the state of the chain for block
@@ -321,14 +292,10 @@
  *   |-- prunedKey -> nil
  *   |-- timestampKey -> timestamp
  *   |-- currentSupplyKey -> currentSupply
-<<<<<<< HEAD
  *   |-- rewardsPoolSupplyKey -> rewardsPoolSupply
  *   |-- feesPoolValueKey -> feesPoolValue
- *   '-- lastAcceptedKey -> lastAccepted
-=======
  *   |-- lastAcceptedKey -> lastAccepted
  *   '-- heightsIndexKey -> startIndexHeight + endIndexHeight
->>>>>>> 638000c4
  */
 type state struct {
 	validatorState
@@ -354,21 +321,21 @@
 	blockCache  cache.Cacher[ids.ID, block.Block] // cache of blockID -> Block. If the entry is nil, it is not in the database
 	blockDB     database.Database
 
-	validatorsDB                   database.Database
-	currentValidatorsDB            database.Database
-	currentValidatorBaseDB         database.Database
-	currentValidatorList           linkeddb.LinkedDB
-	currentDelegatorBaseDB         database.Database
-	currentDelegatorList           linkeddb.LinkedDB
+	validatorsDB                 database.Database
+	currentValidatorsDB          database.Database
+	currentValidatorBaseDB       database.Database
+	currentValidatorList         linkeddb.LinkedDB
+	currentDelegatorBaseDB       database.Database
+	currentDelegatorList         linkeddb.LinkedDB
 	currentSubnetValidatorBaseDB database.Database
 	currentSubnetValidatorList   linkeddb.LinkedDB
 	currentSubnetDelegatorBaseDB database.Database
 	currentSubnetDelegatorList   linkeddb.LinkedDB
-	pendingValidatorsDB            database.Database
-	pendingValidatorBaseDB         database.Database
-	pendingValidatorList           linkeddb.LinkedDB
-	pendingDelegatorBaseDB         database.Database
-	pendingDelegatorList           linkeddb.LinkedDB
+	pendingValidatorsDB          database.Database
+	pendingValidatorBaseDB       database.Database
+	pendingValidatorList         linkeddb.LinkedDB
+	pendingDelegatorBaseDB       database.Database
+	pendingDelegatorList         linkeddb.LinkedDB
 	pendingSubnetValidatorBaseDB database.Database
 	pendingSubnetValidatorList   linkeddb.LinkedDB
 	pendingSubnetDelegatorBaseDB database.Database
@@ -461,7 +428,7 @@
 }
 
 type heightWithSubnet struct {
-	Height     uint64 `serialize:"true"`
+	Height   uint64 `serialize:"true"`
 	SubnetID ids.ID `serialize:"true"`
 }
 
@@ -666,6 +633,15 @@
 	rewardsSupplyCache, err := metercacher.New[ids.ID, *uint64](
 		"rewards_supply_cache",
 		metricsReg,
+		&cache.LRU[ids.ID, *uint64]{Size: execCfg.ChainCacheSize},
+	)
+	if err != nil {
+		return nil, err
+	}
+
+	rewardsSupplyCache, err := metercacher.New[ids.ID, *uint64](
+		"rewards_supply_cache",
+		metricsReg,
 		&cache.LRU[ids.ID, *uint64]{Size: chainCacheSize},
 	)
 	if err != nil {
@@ -711,31 +687,6 @@
 		currentStakers: newBaseStakers(),
 		pendingStakers: newBaseStakers(),
 
-<<<<<<< HEAD
-		validatorsDB:                   validatorsDB,
-		currentValidatorsDB:            currentValidatorsDB,
-		currentValidatorBaseDB:         currentValidatorBaseDB,
-		currentValidatorList:           linkeddb.NewDefault(currentValidatorBaseDB),
-		currentDelegatorBaseDB:         currentDelegatorBaseDB,
-		currentDelegatorList:           linkeddb.NewDefault(currentDelegatorBaseDB),
-		currentSubnetValidatorBaseDB: currentSubnetValidatorBaseDB,
-		currentSubnetValidatorList:   linkeddb.NewDefault(currentSubnetValidatorBaseDB),
-		currentSubnetDelegatorBaseDB: currentSubnetDelegatorBaseDB,
-		currentSubnetDelegatorList:   linkeddb.NewDefault(currentSubnetDelegatorBaseDB),
-		pendingValidatorsDB:            pendingValidatorsDB,
-		pendingValidatorBaseDB:         pendingValidatorBaseDB,
-		pendingValidatorList:           linkeddb.NewDefault(pendingValidatorBaseDB),
-		pendingDelegatorBaseDB:         pendingDelegatorBaseDB,
-		pendingDelegatorList:           linkeddb.NewDefault(pendingDelegatorBaseDB),
-		pendingSubnetValidatorBaseDB: pendingSubnetValidatorBaseDB,
-		pendingSubnetValidatorList:   linkeddb.NewDefault(pendingSubnetValidatorBaseDB),
-		pendingSubnetDelegatorBaseDB: pendingSubnetDelegatorBaseDB,
-		pendingSubnetDelegatorList:   linkeddb.NewDefault(pendingSubnetDelegatorBaseDB),
-		validatorWeightDiffsDB:         validatorWeightDiffsDB,
-		validatorWeightDiffsCache:      validatorWeightDiffsCache,
-		validatorPublicKeyDiffsCache:   validatorPublicKeyDiffsCache,
-		validatorPublicKeyDiffsDB:      validatorPublicKeyDiffsDB,
-=======
 		validatorsDB:                    validatorsDB,
 		currentValidatorsDB:             currentValidatorsDB,
 		currentValidatorBaseDB:          currentValidatorBaseDB,
@@ -759,7 +710,6 @@
 		nestedValidatorPublicKeyDiffsDB: nestedValidatorPublicKeyDiffsDB,
 		flatValidatorWeightDiffsDB:      flatValidatorWeightDiffsDB,
 		flatValidatorPublicKeyDiffsDB:   flatValidatorPublicKeyDiffsDB,
->>>>>>> 638000c4
 
 		addedTxs: make(map[ids.ID]*txAndStatus),
 		txDB:     prefixdb.New(txPrefix, baseDB),
@@ -1227,7 +1177,6 @@
 	}
 }
 
-<<<<<<< HEAD
 func (s *state) GetRewardsPoolSupply(subnetID ids.ID) (uint64, error) {
 	if subnetID == constants.PrimaryNetworkID {
 		return s.rewardsPoolSupply, nil
@@ -1276,9 +1225,6 @@
 }
 
 func (s *state) ValidatorSet(subnetID ids.ID, vdrs validators.Set) error {
-=======
-func (s *state) ApplyCurrentValidators(subnetID ids.ID, vdrs validators.Manager) error {
->>>>>>> 638000c4
 	for nodeID, validator := range s.currentStakers.validators[subnetID] {
 		staker := validator.validator
 		if err := vdrs.AddStaker(subnetID, nodeID, staker.PublicKey, staker.TxID, staker.Weight); err != nil {
@@ -1298,18 +1244,6 @@
 	return nil
 }
 
-<<<<<<< HEAD
-func (s *state) GetValidatorWeightDiffs(height uint64, subnetID ids.ID) (map[ids.NodeID]*ValidatorWeightDiff, error) {
-	prefixStruct := heightWithSubnet{
-		Height:     height,
-		SubnetID: subnetID,
-	}
-	prefixBytes, err := blocks.GenesisCodec.Marshal(blocks.Version, prefixStruct)
-	if err != nil {
-		return nil, err
-	}
-	prefixStr := string(prefixBytes)
-=======
 func (s *state) ApplyValidatorWeightDiffs(
 	ctx context.Context,
 	validators map[ids.NodeID]*validators.GetValidatorOutput,
@@ -1322,7 +1256,6 @@
 		subnetID[:],
 	)
 	defer diffIter.Release()
->>>>>>> 638000c4
 
 	prevHeight := startHeight + 1
 	// TODO: Remove the index continuity checks once we are guaranteed nodes can
@@ -1488,16 +1421,10 @@
 func (s *state) syncGenesis(genesisBlk block.Block, genesis *genesis.Genesis) error {
 	genesisBlkID := genesisBlk.ID()
 	s.SetLastAccepted(genesisBlkID)
-<<<<<<< HEAD
 	genesisTimestamp := time.Unix(int64(genesis.Timestamp), 0)
 	s.SetTimestamp(genesisTimestamp)
 	s.SetFeesPoolValue(uint64(0))
-	s.AddStatelessBlock(genesisBlk, choices.Accepted)
-=======
-	s.SetTimestamp(time.Unix(int64(genesis.Timestamp), 0))
-	s.SetCurrentSupply(constants.PrimaryNetworkID, genesis.InitialSupply)
 	s.AddStatelessBlock(genesisBlk)
->>>>>>> 638000c4
 
 	// Persist UTXOs that exist at genesis
 	for _, utxo := range genesis.UTXOs {
@@ -1522,11 +1449,7 @@
 			genesisTimestamp,
 			stakeAmount,
 		)
-<<<<<<< HEAD
-		newTotalRewards, err := math.Add64(totalRewards, potentialReward)
-=======
-		newCurrentSupply, err := safemath.Add64(currentSupply, potentialReward)
->>>>>>> 638000c4
+		newTotalRewards, err := safemath.Add64(totalRewards, potentialReward)
 		if err != nil {
 			return err
 		}
@@ -2180,7 +2103,7 @@
 		}
 
 		prefixStruct := heightWithSubnet{
-			Height:     height,
+			Height:   height,
 			SubnetID: subnetID,
 		}
 		prefixBytes, err := block.GenesisCodec.Marshal(block.Version, prefixStruct)
@@ -2658,30 +2581,6 @@
 	return nil
 }
 
-<<<<<<< HEAD
-func (s *state) forceWriteMetadata() error {
-	if err := database.PutTimestamp(s.singletonDB, timestampKey, s.timestamp); err != nil {
-		return fmt.Errorf("failed to force write timestamp: %w", err)
-	}
-	s.persistedTimestamp = s.timestamp
-	if err := database.PutUInt64(s.singletonDB, currentSupplyKey, s.currentSupply); err != nil {
-		return fmt.Errorf("failed to force write current supply: %w", err)
-	}
-	s.persistedCurrentSupply = s.currentSupply
-	if err := database.PutUInt64(s.singletonDB, rewardsPoolSupplyKey, s.rewardsPoolSupply); err != nil {
-		return fmt.Errorf("failed to force write rewards pool supply: %w", err)
-	}
-	s.persistedRewardsPoolSupply = s.rewardsPoolSupply
-	if err := database.PutUInt64(s.singletonDB, feesPoolValueKey, s.feesPoolValue); err != nil {
-		return fmt.Errorf("failed to write fees pool value: %w", err)
-	}
-	s.persistedFeesPoolValue = s.feesPoolValue
-	if err := database.PutID(s.singletonDB, lastAcceptedKey, s.lastAccepted); err != nil {
-		return fmt.Errorf("failed to force write last accepted: %w", err)
-	}
-	s.persistedLastAccepted = s.lastAccepted
-	return nil
-=======
 // Returns the block, status of the block, and whether it is a [stateBlk].
 // Invariant: blkBytes is safe to parse with blocks.GenesisCodec
 //
@@ -2865,5 +2764,28 @@
 	)
 
 	return s.Commit()
->>>>>>> 638000c4
+}
+
+func (s *state) forceWriteMetadata() error {
+	if err := database.PutTimestamp(s.singletonDB, timestampKey, s.timestamp); err != nil {
+		return fmt.Errorf("failed to force write timestamp: %w", err)
+	}
+	s.persistedTimestamp = s.timestamp
+	if err := database.PutUInt64(s.singletonDB, currentSupplyKey, s.currentSupply); err != nil {
+		return fmt.Errorf("failed to force write current supply: %w", err)
+	}
+	s.persistedCurrentSupply = s.currentSupply
+	if err := database.PutUInt64(s.singletonDB, rewardsPoolSupplyKey, s.rewardsPoolSupply); err != nil {
+		return fmt.Errorf("failed to force write rewards pool supply: %w", err)
+	}
+	s.persistedRewardsPoolSupply = s.rewardsPoolSupply
+	if err := database.PutUInt64(s.singletonDB, feesPoolValueKey, s.feesPoolValue); err != nil {
+		return fmt.Errorf("failed to write fees pool value: %w", err)
+	}
+	s.persistedFeesPoolValue = s.feesPoolValue
+	if err := database.PutID(s.singletonDB, lastAcceptedKey, s.lastAccepted); err != nil {
+		return fmt.Errorf("failed to force write last accepted: %w", err)
+	}
+	s.persistedLastAccepted = s.lastAccepted
+	return nil
 }