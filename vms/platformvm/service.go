--- conflicted
+++ resolved
@@ -1166,745 +1166,6 @@
 	return nil
 }
 
-<<<<<<< HEAD
-/*
- ******************************************************
- ************ Add Validators to Subnets ***************
- ******************************************************
- */
-
-// AddValidatorArgs are the arguments to AddValidator
-type AddValidatorArgs struct {
-	// User, password, from addrs, change addr
-	api.JSONSpendHeader
-	platformapi.Staker
-	// The address the staking reward, if applicable, will go to
-	RewardAddress     string       `json:"rewardAddress"`
-	DelegationFeeRate json.Float32 `json:"delegationFeeRate"`
-}
-
-// AddValidator creates and signs and issues a transaction to add a validator to
-// the primary network
-func (s *Service) AddValidator(_ *http.Request, args *AddValidatorArgs, reply *api.JSONTxIDChangeAddr) error {
-	s.vm.ctx.Log.Warn("deprecated API called",
-		zap.String("service", "platform"),
-		zap.String("method", "addValidator"),
-	)
-
-	now := s.vm.clock.Time()
-	minAddStakerTime := now.Add(minAddStakerDelay)
-	minAddStakerUnix := json.Uint64(minAddStakerTime.Unix())
-	maxAddStakerTime := now.Add(executor.MaxFutureStartTime)
-	maxAddStakerUnix := json.Uint64(maxAddStakerTime.Unix())
-
-	if args.StartTime == 0 {
-		args.StartTime = minAddStakerUnix
-	}
-
-	switch {
-	case args.RewardAddress == "":
-		return errNoRewardAddress
-	case args.StartTime < minAddStakerUnix:
-		return errStartTimeTooSoon
-	case args.StartTime > maxAddStakerUnix:
-		return errStartTimeTooLate
-	case args.DelegationFeeRate < 0 || args.DelegationFeeRate > 100:
-		return errInvalidDelegationRate
-	}
-
-	// Parse the node ID
-	var nodeID ids.NodeID
-	if args.NodeID == ids.EmptyNodeID { // If ID unspecified, use this node's ID
-		nodeID = s.vm.ctx.NodeID
-	} else {
-		nodeID = args.NodeID
-	}
-
-	// Parse the from addresses
-	fromAddrs, err := avax.ParseServiceAddresses(s.addrManager, args.From)
-	if err != nil {
-		return err
-	}
-
-	// Parse the reward address
-	rewardAddress, err := avax.ParseServiceAddress(s.addrManager, args.RewardAddress)
-	if err != nil {
-		return fmt.Errorf("problem while parsing reward address: %w", err)
-	}
-
-	s.vm.ctx.Lock.Lock()
-	defer s.vm.ctx.Lock.Unlock()
-
-	user, err := keystore.NewUserFromKeystore(s.vm.ctx.Keystore, args.Username, args.Password)
-	if err != nil {
-		return err
-	}
-	defer user.Close()
-
-	// Get the user's keys
-	privKeys, err := keystore.GetKeychain(user, fromAddrs)
-	if err != nil {
-		return fmt.Errorf("couldn't get addresses controlled by the user: %w", err)
-	}
-
-	// Parse the change address.
-	if len(privKeys.Keys) == 0 {
-		return errNoKeys
-	}
-	changeAddr := privKeys.Keys[0].PublicKey().Address() // By default, use a key controlled by the user
-	if args.ChangeAddr != "" {
-		changeAddr, err = avax.ParseServiceAddress(s.addrManager, args.ChangeAddr)
-		if err != nil {
-			return fmt.Errorf("couldn't parse changeAddr: %w", err)
-		}
-	}
-
-	// TODO: Remove after StakeAmount is removed from [args].
-	if args.StakeAmount != nil {
-		args.Weight = *args.StakeAmount
-	}
-
-	// Create the transaction
-	tx, err := s.vm.txBuilder.NewAddValidatorTx(
-		uint64(args.Weight),                  // Stake amount
-		uint64(args.StartTime),               // Start time
-		uint64(args.EndTime),                 // End time
-		nodeID,                               // Node ID
-		rewardAddress,                        // Reward Address
-		uint32(10000*args.DelegationFeeRate), // Shares
-		privKeys.Keys,                        // Keys providing the staked tokens
-		changeAddr,
-	)
-	if err != nil {
-		return fmt.Errorf("couldn't create tx: %w", err)
-	}
-
-	reply.TxID = tx.ID()
-	reply.ChangeAddr, err = s.addrManager.FormatLocalAddress(changeAddr)
-
-	errs := wrappers.Errs{}
-	errs.Add(
-		err,
-		s.vm.Builder.AddUnverifiedTx(tx),
-		user.Close(),
-	)
-	return errs.Err
-}
-
-// AddDelegatorArgs are the arguments to AddDelegator
-type AddDelegatorArgs struct {
-	// User, password, from addrs, change addr
-	api.JSONSpendHeader
-	platformapi.Staker
-	RewardAddress string `json:"rewardAddress"`
-}
-
-// AddDelegator creates and signs and issues a transaction to add a delegator to
-// the primary network
-func (s *Service) AddDelegator(_ *http.Request, args *AddDelegatorArgs, reply *api.JSONTxIDChangeAddr) error {
-	s.vm.ctx.Log.Warn("deprecated API called",
-		zap.String("service", "platform"),
-		zap.String("method", "addDelegator"),
-	)
-
-	now := s.vm.clock.Time()
-	minAddStakerTime := now.Add(minAddStakerDelay)
-	minAddStakerUnix := json.Uint64(minAddStakerTime.Unix())
-	maxAddStakerTime := now.Add(executor.MaxFutureStartTime)
-	maxAddStakerUnix := json.Uint64(maxAddStakerTime.Unix())
-
-	if args.StartTime == 0 {
-		args.StartTime = minAddStakerUnix
-	}
-
-	switch {
-	case args.RewardAddress == "":
-		return errNoRewardAddress
-	case args.StartTime < minAddStakerUnix:
-		return errStartTimeTooSoon
-	case args.StartTime > maxAddStakerUnix:
-		return errStartTimeTooLate
-	}
-
-	var nodeID ids.NodeID
-	if args.NodeID == ids.EmptyNodeID { // If ID unspecified, use this node's ID
-		nodeID = s.vm.ctx.NodeID
-	} else {
-		nodeID = args.NodeID
-	}
-
-	// Parse the reward address
-	rewardAddress, err := avax.ParseServiceAddress(s.addrManager, args.RewardAddress)
-	if err != nil {
-		return fmt.Errorf("problem parsing 'rewardAddress': %w", err)
-	}
-
-	// Parse the from addresses
-	fromAddrs, err := avax.ParseServiceAddresses(s.addrManager, args.From)
-	if err != nil {
-		return err
-	}
-
-	s.vm.ctx.Lock.Lock()
-	defer s.vm.ctx.Lock.Unlock()
-
-	user, err := keystore.NewUserFromKeystore(s.vm.ctx.Keystore, args.Username, args.Password)
-	if err != nil {
-		return err
-	}
-	defer user.Close()
-
-	privKeys, err := keystore.GetKeychain(user, fromAddrs)
-	if err != nil {
-		return fmt.Errorf("couldn't get addresses controlled by the user: %w", err)
-	}
-
-	// Parse the change address. Assumes that if the user has no keys,
-	// this operation will fail so the change address can be anything.
-	if len(privKeys.Keys) == 0 {
-		return errNoKeys
-	}
-	changeAddr := privKeys.Keys[0].PublicKey().Address() // By default, use a key controlled by the user
-	if args.ChangeAddr != "" {
-		changeAddr, err = avax.ParseServiceAddress(s.addrManager, args.ChangeAddr)
-		if err != nil {
-			return fmt.Errorf("couldn't parse changeAddr: %w", err)
-		}
-	}
-
-	// TODO: Remove after StakeAmount is removed from [args].
-	if args.StakeAmount != nil {
-		args.Weight = *args.StakeAmount
-	}
-
-	// Create the transaction
-	tx, err := s.vm.txBuilder.NewAddDelegatorTx(
-		uint64(args.Weight),    // Stake amount
-		uint64(args.StartTime), // Start time
-		uint64(args.EndTime),   // End time
-		nodeID,                 // Node ID
-		rewardAddress,          // Reward Address
-		privKeys.Keys,          // Private keys
-		changeAddr,             // Change address
-	)
-	if err != nil {
-		return fmt.Errorf("couldn't create tx: %w", err)
-	}
-
-	reply.TxID = tx.ID()
-	reply.ChangeAddr, err = s.addrManager.FormatLocalAddress(changeAddr)
-
-	errs := wrappers.Errs{}
-	errs.Add(
-		err,
-		s.vm.Builder.AddUnverifiedTx(tx),
-		user.Close(),
-	)
-	return errs.Err
-}
-
-// AddSubnetValidatorArgs are the arguments to AddSubnetValidator
-type AddSubnetValidatorArgs struct {
-	// User, password, from addrs, change addr
-	api.JSONSpendHeader
-	platformapi.Staker
-	// ID of subnet to validate
-	SubnetID string `json:"subnetID"`
-}
-
-// AddSubnetValidator creates and signs and issues a transaction to add a
-// validator to a subnet other than the primary network
-func (s *Service) AddSubnetValidator(_ *http.Request, args *AddSubnetValidatorArgs, response *api.JSONTxIDChangeAddr) error {
-	s.vm.ctx.Log.Warn("deprecated API called",
-		zap.String("service", "platform"),
-		zap.String("method", "addSubnetValidator"),
-	)
-
-	now := s.vm.clock.Time()
-	minAddStakerTime := now.Add(minAddStakerDelay)
-	minAddStakerUnix := json.Uint64(minAddStakerTime.Unix())
-	maxAddStakerTime := now.Add(executor.MaxFutureStartTime)
-	maxAddStakerUnix := json.Uint64(maxAddStakerTime.Unix())
-
-	if args.StartTime == 0 {
-		args.StartTime = minAddStakerUnix
-	}
-
-	switch {
-	case args.SubnetID == "":
-		return errNoSubnetID
-	case args.StartTime < minAddStakerUnix:
-		return errStartTimeTooSoon
-	case args.StartTime > maxAddStakerUnix:
-		return errStartTimeTooLate
-	}
-
-	// Parse the subnet ID
-	subnetID, err := ids.FromString(args.SubnetID)
-	if err != nil {
-		return fmt.Errorf("problem parsing subnetID %q: %w", args.SubnetID, err)
-	}
-	if subnetID == constants.PrimaryNetworkID {
-		return errNamedSubnetCantBePrimary
-	}
-
-	// Parse the from addresses
-	fromAddrs, err := avax.ParseServiceAddresses(s.addrManager, args.From)
-	if err != nil {
-		return err
-	}
-
-	s.vm.ctx.Lock.Lock()
-	defer s.vm.ctx.Lock.Unlock()
-
-	user, err := keystore.NewUserFromKeystore(s.vm.ctx.Keystore, args.Username, args.Password)
-	if err != nil {
-		return err
-	}
-	defer user.Close()
-
-	keys, err := keystore.GetKeychain(user, fromAddrs)
-	if err != nil {
-		return fmt.Errorf("couldn't get addresses controlled by the user: %w", err)
-	}
-
-	// Parse the change address.
-	if len(keys.Keys) == 0 {
-		return errNoKeys
-	}
-	changeAddr := keys.Keys[0].PublicKey().Address() // By default, use a key controlled by the user
-	if args.ChangeAddr != "" {
-		changeAddr, err = avax.ParseServiceAddress(s.addrManager, args.ChangeAddr)
-		if err != nil {
-			return fmt.Errorf("couldn't parse changeAddr: %w", err)
-		}
-	}
-
-	// TODO: Remove after StakeAmount is removed from [args].
-	if args.StakeAmount != nil {
-		args.Weight = *args.StakeAmount
-	}
-
-	// Create the transaction
-	tx, err := s.vm.txBuilder.NewAddSubnetValidatorTx(
-		uint64(args.Weight),    // Stake amount
-		uint64(args.StartTime), // Start time
-		uint64(args.EndTime),   // End time
-		args.NodeID,            // Node ID
-		subnetID,               // Subnet ID
-		keys.Keys,
-		changeAddr,
-	)
-	if err != nil {
-		return fmt.Errorf("couldn't create tx: %w", err)
-	}
-
-	response.TxID = tx.ID()
-	response.ChangeAddr, err = s.addrManager.FormatLocalAddress(changeAddr)
-
-	errs := wrappers.Errs{}
-	errs.Add(
-		err,
-		s.vm.Builder.AddUnverifiedTx(tx),
-		user.Close(),
-	)
-	return errs.Err
-}
-
-// CreateSubnetArgs are the arguments to CreateSubnet
-type CreateSubnetArgs struct {
-	// User, password, from addrs, change addr
-	api.JSONSpendHeader
-	// The ID member of APISubnet is ignored
-	APISubnet
-}
-
-// CreateSubnet creates and signs and issues a transaction to create a new
-// subnet
-func (s *Service) CreateSubnet(_ *http.Request, args *CreateSubnetArgs, response *api.JSONTxIDChangeAddr) error {
-	s.vm.ctx.Log.Warn("deprecated API called",
-		zap.String("service", "platform"),
-		zap.String("method", "createSubnet"),
-	)
-
-	// Parse the control keys
-	controlKeys, err := avax.ParseServiceAddresses(s.addrManager, args.ControlKeys)
-	if err != nil {
-		return err
-	}
-
-	// Parse the from addresses
-	fromAddrs, err := avax.ParseServiceAddresses(s.addrManager, args.From)
-	if err != nil {
-		return err
-	}
-
-	s.vm.ctx.Lock.Lock()
-	defer s.vm.ctx.Lock.Unlock()
-
-	user, err := keystore.NewUserFromKeystore(s.vm.ctx.Keystore, args.Username, args.Password)
-	if err != nil {
-		return err
-	}
-	defer user.Close()
-
-	privKeys, err := keystore.GetKeychain(user, fromAddrs)
-	if err != nil {
-		return fmt.Errorf("couldn't get addresses controlled by the user: %w", err)
-	}
-
-	// Parse the change address. Assumes that if the user has no keys,
-	// this operation will fail so the change address can be anything.
-	if len(privKeys.Keys) == 0 {
-		return errNoKeys
-	}
-	changeAddr := privKeys.Keys[0].PublicKey().Address() // By default, use a key controlled by the user
-	if args.ChangeAddr != "" {
-		changeAddr, err = avax.ParseServiceAddress(s.addrManager, args.ChangeAddr)
-		if err != nil {
-			return fmt.Errorf("couldn't parse changeAddr: %w", err)
-		}
-	}
-
-	// Create the transaction
-	tx, err := s.vm.txBuilder.NewCreateSubnetTx(
-		uint32(args.Threshold), // Threshold
-		controlKeys.List(),     // Control Addresses
-		privKeys.Keys,          // Private keys
-		changeAddr,
-	)
-	if err != nil {
-		return fmt.Errorf("couldn't create tx: %w", err)
-	}
-
-	response.TxID = tx.ID()
-	response.ChangeAddr, err = s.addrManager.FormatLocalAddress(changeAddr)
-
-	errs := wrappers.Errs{}
-	errs.Add(
-		err,
-		s.vm.Builder.AddUnverifiedTx(tx),
-		user.Close(),
-	)
-	return errs.Err
-}
-
-// ExportAVAXArgs are the arguments to ExportAVAX
-type ExportAVAXArgs struct {
-	// User, password, from addrs, change addr
-	api.JSONSpendHeader
-
-	// Amount of AVAX to send
-	Amount json.Uint64 `json:"amount"`
-
-	// Chain the funds are going to. Optional. Used if To address does not include the chainID.
-	TargetChain string `json:"targetChain"`
-
-	// ID of the address that will receive the AVAX. This address may include the
-	// chainID, which is used to determine what the destination chain is.
-	To string `json:"to"`
-}
-
-// ExportAVAX exports AVAX from the P-Chain to the X-Chain
-// It must be imported on the X-Chain to complete the transfer
-func (s *Service) ExportAVAX(_ *http.Request, args *ExportAVAXArgs, response *api.JSONTxIDChangeAddr) error {
-	s.vm.ctx.Log.Warn("deprecated API called",
-		zap.String("service", "platform"),
-		zap.String("method", "exportAVAX"),
-	)
-
-	if args.Amount == 0 {
-		return errNoAmount
-	}
-
-	// Get the chainID and parse the to address
-	chainID, to, err := s.addrManager.ParseAddress(args.To)
-	if err != nil {
-		chainID, err = s.vm.ctx.BCLookup.Lookup(args.TargetChain)
-		if err != nil {
-			return err
-		}
-		to, err = ids.ShortFromString(args.To)
-		if err != nil {
-			return err
-		}
-	}
-
-	// Parse the from addresses
-	fromAddrs, err := avax.ParseServiceAddresses(s.addrManager, args.From)
-	if err != nil {
-		return err
-	}
-
-	s.vm.ctx.Lock.Lock()
-	defer s.vm.ctx.Lock.Unlock()
-
-	user, err := keystore.NewUserFromKeystore(s.vm.ctx.Keystore, args.Username, args.Password)
-	if err != nil {
-		return err
-	}
-	defer user.Close()
-
-	privKeys, err := keystore.GetKeychain(user, fromAddrs)
-	if err != nil {
-		return fmt.Errorf("couldn't get addresses controlled by the user: %w", err)
-	}
-
-	// Parse the change address. Assumes that if the user has no keys,
-	// this operation will fail so the change address can be anything.
-	if len(privKeys.Keys) == 0 {
-		return errNoKeys
-	}
-	changeAddr := privKeys.Keys[0].PublicKey().Address() // By default, use a key controlled by the user
-	if args.ChangeAddr != "" {
-		changeAddr, err = avax.ParseServiceAddress(s.addrManager, args.ChangeAddr)
-		if err != nil {
-			return fmt.Errorf("couldn't parse changeAddr: %w", err)
-		}
-	}
-
-	// Create the transaction
-	tx, err := s.vm.txBuilder.NewExportTx(
-		uint64(args.Amount), // Amount
-		chainID,             // ID of the chain to send the funds to
-		to,                  // Address
-		privKeys.Keys,       // Private keys
-		changeAddr,          // Change address
-	)
-	if err != nil {
-		return fmt.Errorf("couldn't create tx: %w", err)
-	}
-
-	response.TxID = tx.ID()
-	response.ChangeAddr, err = s.addrManager.FormatLocalAddress(changeAddr)
-
-	errs := wrappers.Errs{}
-	errs.Add(
-		err,
-		s.vm.Builder.AddUnverifiedTx(tx),
-		user.Close(),
-	)
-	return errs.Err
-}
-
-// ImportAVAXArgs are the arguments to ImportAVAX
-type ImportAVAXArgs struct {
-	// User, password, from addrs, change addr
-	api.JSONSpendHeader
-
-	// Chain the funds are coming from
-	SourceChain string `json:"sourceChain"`
-
-	// The address that will receive the imported funds
-	To string `json:"to"`
-}
-
-// ImportAVAX issues a transaction to import AVAX from the X-chain. The AVAX
-// must have already been exported from the X-Chain.
-func (s *Service) ImportAVAX(_ *http.Request, args *ImportAVAXArgs, response *api.JSONTxIDChangeAddr) error {
-	s.vm.ctx.Log.Warn("deprecated API called",
-		zap.String("service", "platform"),
-		zap.String("method", "importAVAX"),
-	)
-
-	// Parse the sourceCHain
-	chainID, err := s.vm.ctx.BCLookup.Lookup(args.SourceChain)
-	if err != nil {
-		return fmt.Errorf("problem parsing chainID %q: %w", args.SourceChain, err)
-	}
-
-	// Parse the to address
-	to, err := avax.ParseServiceAddress(s.addrManager, args.To)
-	if err != nil { // Parse address
-		return fmt.Errorf("couldn't parse argument 'to' to an address: %w", err)
-	}
-
-	// Parse the from addresses
-	fromAddrs, err := avax.ParseServiceAddresses(s.addrManager, args.From)
-	if err != nil {
-		return err
-	}
-
-	s.vm.ctx.Lock.Lock()
-	defer s.vm.ctx.Lock.Unlock()
-
-	user, err := keystore.NewUserFromKeystore(s.vm.ctx.Keystore, args.Username, args.Password)
-	if err != nil {
-		return err
-	}
-	defer user.Close()
-
-	privKeys, err := keystore.GetKeychain(user, fromAddrs)
-	if err != nil { // Get keys
-		return fmt.Errorf("couldn't get keys controlled by the user: %w", err)
-	}
-
-	// Parse the change address. Assumes that if the user has no keys,
-	// this operation will fail so the change address can be anything.
-	if len(privKeys.Keys) == 0 {
-		return errNoKeys
-	}
-	changeAddr := privKeys.Keys[0].PublicKey().Address() // By default, use a key controlled by the user
-	if args.ChangeAddr != "" {
-		changeAddr, err = avax.ParseServiceAddress(s.addrManager, args.ChangeAddr)
-		if err != nil {
-			return fmt.Errorf("couldn't parse changeAddr: %w", err)
-		}
-	}
-
-	tx, err := s.vm.txBuilder.NewImportTx(
-		chainID,
-		to,
-		privKeys.Keys,
-		changeAddr,
-	)
-	if err != nil {
-		return err
-	}
-
-	response.TxID = tx.ID()
-	response.ChangeAddr, err = s.addrManager.FormatLocalAddress(changeAddr)
-
-	errs := wrappers.Errs{}
-	errs.Add(
-		err,
-		s.vm.Builder.AddUnverifiedTx(tx),
-		user.Close(),
-	)
-	return errs.Err
-}
-
-/*
- ******************************************************
- ******** Create/get status of a blockchain ***********
- ******************************************************
- */
-
-// CreateBlockchainArgs is the arguments for calling CreateBlockchain
-type CreateBlockchainArgs struct {
-	// User, password, from addrs, change addr
-	api.JSONSpendHeader
-	// ID of Subnet that validates the new blockchain
-	SubnetID ids.ID `json:"subnetID"`
-	// ID of the VM the new blockchain is running
-	VMID string `json:"vmID"`
-	// IDs of the FXs the VM is running
-	FxIDs []string `json:"fxIDs"`
-	// Human-readable name for the new blockchain, not necessarily unique
-	Name string `json:"name"`
-	// The main asset used by this chain to pay the fees
-	ChainAssetID ids.ID `json:"chainAssetID"`
-	// Genesis state of the blockchain being created
-	GenesisData string `json:"genesisData"`
-	// Encoding format to use for genesis data
-	Encoding formatting.Encoding `json:"encoding"`
-}
-
-// CreateBlockchain issues a transaction to create a new blockchain
-func (s *Service) CreateBlockchain(_ *http.Request, args *CreateBlockchainArgs, response *api.JSONTxIDChangeAddr) error {
-	s.vm.ctx.Log.Warn("deprecated API called",
-		zap.String("service", "platform"),
-		zap.String("method", "createBlockchain"),
-	)
-
-	switch {
-	case args.Name == "":
-		return errMissingName
-	case args.VMID == "":
-		return errMissingVMID
-	}
-
-	genesisBytes, err := formatting.Decode(args.Encoding, args.GenesisData)
-	if err != nil {
-		return fmt.Errorf("problem parsing genesis data: %w", err)
-	}
-
-	vmID, err := s.vm.Chains.LookupVM(args.VMID)
-	if err != nil {
-		return fmt.Errorf("no VM with ID '%s' found", args.VMID)
-	}
-
-	fxIDs := []ids.ID(nil)
-	for _, fxIDStr := range args.FxIDs {
-		fxID, err := s.vm.Chains.LookupVM(fxIDStr)
-		if err != nil {
-			return fmt.Errorf("no FX with ID '%s' found", fxIDStr)
-		}
-		fxIDs = append(fxIDs, fxID)
-	}
-	// If creating AVM instance, use secp256k1fx
-	// TODO: Document FXs and have user specify them in API call
-	fxIDsSet := set.Of(fxIDs...)
-	if vmID == constants.AVMID && !fxIDsSet.Contains(secp256k1fx.ID) {
-		fxIDs = append(fxIDs, secp256k1fx.ID)
-	}
-
-	if args.SubnetID == constants.PrimaryNetworkID {
-		return txs.ErrCantValidatePrimaryNetwork
-	}
-
-	// Parse the from addresses
-	fromAddrs, err := avax.ParseServiceAddresses(s.addrManager, args.From)
-	if err != nil {
-		return err
-	}
-
-	s.vm.ctx.Lock.Lock()
-	defer s.vm.ctx.Lock.Unlock()
-
-	user, err := keystore.NewUserFromKeystore(s.vm.ctx.Keystore, args.Username, args.Password)
-	if err != nil {
-		return err
-	}
-	defer user.Close()
-
-	keys, err := keystore.GetKeychain(user, fromAddrs)
-	if err != nil {
-		return fmt.Errorf("couldn't get addresses controlled by the user: %w", err)
-	}
-
-	// Parse the change address. Assumes that if the user has no keys,
-	// this operation will fail so the change address can be anything.
-	if len(keys.Keys) == 0 {
-		return errNoKeys
-	}
-	changeAddr := keys.Keys[0].PublicKey().Address() // By default, use a key controlled by the user
-	if args.ChangeAddr != "" {
-		changeAddr, err = avax.ParseServiceAddress(s.addrManager, args.ChangeAddr)
-		if err != nil {
-			return fmt.Errorf("couldn't parse changeAddr: %w", err)
-		}
-	}
-
-	// Create the transaction
-	tx, err := s.vm.txBuilder.NewCreateChainTx(
-		args.SubnetID,
-		genesisBytes,
-		vmID,
-		fxIDs,
-		args.Name,
-		args.ChainAssetID,
-		keys.Keys,
-		changeAddr, // Change address
-	)
-	if err != nil {
-		return fmt.Errorf("couldn't create tx: %w", err)
-	}
-
-	response.TxID = tx.ID()
-	response.ChangeAddr, err = s.addrManager.FormatLocalAddress(changeAddr)
-
-	errs := wrappers.Errs{}
-	errs.Add(
-		err,
-		s.vm.Builder.AddUnverifiedTx(tx),
-		user.Close(),
-	)
-	return errs.Err
-}
-
-=======
->>>>>>> daeacb18
 // GetBlockchainStatusArgs is the arguments for calling GetBlockchainStatus
 // [BlockchainID] is the ID of or an alias of the blockchain to get the status of.
 type GetBlockchainStatusArgs struct {
