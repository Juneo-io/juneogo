// Copyright (C) 2019-2023, Ava Labs, Inc. All rights reserved.
// See the file LICENSE for licensing terms.

package metrics

import (
	"time"

	"github.com/prometheus/client_golang/prometheus"

	"github.com/ava-labs/avalanchego/ids"
	"github.com/ava-labs/avalanchego/utils/metric"
	"github.com/ava-labs/avalanchego/utils/wrappers"
	"github.com/ava-labs/avalanchego/vms/platformvm/block"
)

var _ Metrics = (*metrics)(nil)

type Metrics interface {
	metric.APIInterceptor

	// Mark that an option vote that we initially preferred was accepted.
	MarkOptionVoteWon()
	// Mark that an option vote that we initially preferred was rejected.
	MarkOptionVoteLost()
	// Mark that the given block was accepted.
	MarkAccepted(block.Block) error
	// Mark that a validator set was created.
	IncValidatorSetsCreated()
	// Mark that a validator set was cached.
	IncValidatorSetsCached()
	// Mark that we spent the given time computing validator diffs.
	AddValidatorSetsDuration(time.Duration)
	// Mark that we computed a validator diff at a height with the given
	// difference from the top.
	AddValidatorSetsHeightDiff(uint64)
	// Mark that this much stake is staked on the node.
	SetLocalStake(uint64)
	// Mark that this much stake is staked in the network.
	SetTotalStake(uint64)
	// Mark when this node will unstake from the Primary Network.
	SetTimeUntilUnstake(time.Duration)
	// Mark when this node will unstake from a subnet.
	SetTimeUntilSubnetUnstake(subnetID ids.ID, timeUntilUnstake time.Duration)
}

func New(
	namespace string,
	registerer prometheus.Registerer,
) (Metrics, error) {
	blockMetrics, err := newBlockMetrics(namespace, registerer)
	m := &metrics{
		blockMetrics: blockMetrics,
		timeUntilUnstake: prometheus.NewGauge(prometheus.GaugeOpts{
			Namespace: namespace,
			Name:      "time_until_unstake",
			Help:      "Time (in ns) until this node leaves the Primary Network's validator set",
		}),
		timeUntilSubnetUnstake: prometheus.NewGaugeVec(
			prometheus.GaugeOpts{
				Namespace: namespace,
				Name:      "time_until_unstake_subnet",
				Help:      "Time (in ns) until this node leaves the subnet's validator set",
			},
			[]string{"subnetID"},
		),
		localStake: prometheus.NewGauge(prometheus.GaugeOpts{
			Namespace: namespace,
			Name:      "local_staked",
			Help:      "Amount (in nAVAX) of AVAX staked on this node",
		}),
		totalStake: prometheus.NewGauge(prometheus.GaugeOpts{
			Namespace: namespace,
			Name:      "total_staked",
			Help:      "Amount (in nAVAX) of AVAX staked on the Primary Network",
		}),

		numVotesWon: prometheus.NewCounter(prometheus.CounterOpts{
			Namespace: namespace,
			Name:      "votes_won",
			Help:      "Total number of votes this node has won",
		}),
		numVotesLost: prometheus.NewCounter(prometheus.CounterOpts{
			Namespace: namespace,
			Name:      "votes_lost",
			Help:      "Total number of votes this node has lost",
		}),

		validatorSetsCached: prometheus.NewCounter(prometheus.CounterOpts{
			Namespace: namespace,
			Name:      "validator_sets_cached",
			Help:      "Total number of validator sets cached",
		}),
		validatorSetsCreated: prometheus.NewCounter(prometheus.CounterOpts{
			Namespace: namespace,
			Name:      "validator_sets_created",
			Help:      "Total number of validator sets created from applying difflayers",
		}),
		validatorSetsHeightDiff: prometheus.NewGauge(prometheus.GaugeOpts{
			Namespace: namespace,
			Name:      "validator_sets_height_diff_sum",
			Help:      "Total number of validator sets diffs applied for generating validator sets",
		}),
		validatorSetsDuration: prometheus.NewGauge(prometheus.GaugeOpts{
			Namespace: namespace,
			Name:      "validator_sets_duration_sum",
			Help:      "Total amount of time generating validator sets in nanoseconds",
		}),
	}

	errs := wrappers.Errs{Err: err}
	apiRequestMetrics, err := metric.NewAPIInterceptor(namespace, registerer)
	m.APIInterceptor = apiRequestMetrics
	errs.Add(
		err,
		registerer.Register(m.timeUntilUnstake),
		registerer.Register(m.timeUntilSubnetUnstake),
		registerer.Register(m.localStake),
		registerer.Register(m.totalStake),

		registerer.Register(m.numVotesWon),
		registerer.Register(m.numVotesLost),

		registerer.Register(m.validatorSetsCreated),
		registerer.Register(m.validatorSetsCached),
		registerer.Register(m.validatorSetsHeightDiff),
		registerer.Register(m.validatorSetsDuration),
	)

	return m, errs.Err
}

type metrics struct {
	metric.APIInterceptor

	blockMetrics *blockMetrics

<<<<<<< HEAD
	percentConnected         prometheus.Gauge
	subnetPercentConnected *prometheus.GaugeVec
	timeUntilUnstake         prometheus.Gauge
=======
	timeUntilUnstake       prometheus.Gauge
>>>>>>> 638000c4
	timeUntilSubnetUnstake *prometheus.GaugeVec
	localStake               prometheus.Gauge
	totalStake               prometheus.Gauge

	numVotesWon, numVotesLost prometheus.Counter

	validatorSetsCached     prometheus.Counter
	validatorSetsCreated    prometheus.Counter
	validatorSetsHeightDiff prometheus.Gauge
	validatorSetsDuration   prometheus.Gauge
}

func (m *metrics) MarkOptionVoteWon() {
	m.numVotesWon.Inc()
}

func (m *metrics) MarkOptionVoteLost() {
	m.numVotesLost.Inc()
}

func (m *metrics) MarkAccepted(b block.Block) error {
	return b.Visit(m.blockMetrics)
}

func (m *metrics) IncValidatorSetsCreated() {
	m.validatorSetsCreated.Inc()
}

func (m *metrics) IncValidatorSetsCached() {
	m.validatorSetsCached.Inc()
}

func (m *metrics) AddValidatorSetsDuration(d time.Duration) {
	m.validatorSetsDuration.Add(float64(d))
}

func (m *metrics) AddValidatorSetsHeightDiff(d uint64) {
	m.validatorSetsHeightDiff.Add(float64(d))
}

func (m *metrics) SetLocalStake(s uint64) {
	m.localStake.Set(float64(s))
}

func (m *metrics) SetTotalStake(s uint64) {
	m.totalStake.Set(float64(s))
}

func (m *metrics) SetTimeUntilUnstake(timeUntilUnstake time.Duration) {
	m.timeUntilUnstake.Set(float64(timeUntilUnstake))
}

func (m *metrics) SetTimeUntilSubnetUnstake(subnetID ids.ID, timeUntilUnstake time.Duration) {
	m.timeUntilSubnetUnstake.WithLabelValues(subnetID.String()).Set(float64(timeUntilUnstake))
}<|MERGE_RESOLUTION|>--- conflicted
+++ resolved
@@ -135,16 +135,10 @@
 
 	blockMetrics *blockMetrics
 
-<<<<<<< HEAD
-	percentConnected         prometheus.Gauge
-	subnetPercentConnected *prometheus.GaugeVec
-	timeUntilUnstake         prometheus.Gauge
-=======
 	timeUntilUnstake       prometheus.Gauge
->>>>>>> 638000c4
 	timeUntilSubnetUnstake *prometheus.GaugeVec
-	localStake               prometheus.Gauge
-	totalStake               prometheus.Gauge
+	localStake             prometheus.Gauge
+	totalStake             prometheus.Gauge
 
 	numVotesWon, numVotesLost prometheus.Counter
 
