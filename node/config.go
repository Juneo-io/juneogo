// (c) 2019-2020, Ava Labs, Inc. All rights reserved.
// See the file LICENSE for licensing terms.

package node

import (
	"crypto/tls"
	"fmt"
	"strings"
	"time"

	"github.com/ava-labs/avalanchego/chains"
	"github.com/ava-labs/avalanchego/genesis"
	"github.com/ava-labs/avalanchego/ids"
	"github.com/ava-labs/avalanchego/nat"
	"github.com/ava-labs/avalanchego/network"
	"github.com/ava-labs/avalanchego/snow/consensus/avalanche"
	"github.com/ava-labs/avalanchego/snow/networking/benchlist"
	"github.com/ava-labs/avalanchego/snow/networking/router"
	"github.com/ava-labs/avalanchego/utils"
	"github.com/ava-labs/avalanchego/utils/dynamicip"
	"github.com/ava-labs/avalanchego/utils/logging"
	"github.com/ava-labs/avalanchego/utils/profiler"
)

<<<<<<< HEAD
type IPCConfig struct {
	IPCAPIEnabled      bool
	IPCPath            string
	IPCDefaultChainIDs []string
}

type APIAuthConfig struct {
	APIRequireAuthToken bool
	APIAuthPassword     string
}

type APIIndexerConfig struct {
	IndexAPIEnabled      bool
	IndexAllowIncomplete bool
}

type APIConfig struct {
	APIAuthConfig
	APIIndexerConfig

	HTTPHost string
	HTTPPort uint16

	HTTPSEnabled  bool
	HTTPSKeyFile  string
	HTTPSCertFile string

	APIAllowedOrigins []string

	// Enable/Disable APIs
	AdminAPIEnabled    bool
	InfoAPIEnabled     bool
	KeystoreAPIEnabled bool
	MetricsAPIEnabled  bool
	HealthAPIEnabled   bool
}

type PeerListGossipConfig struct {
	PeerListSize       uint32
	PeerListGossipSize uint32
	PeerListGossipFreq time.Duration
}

type ConsensusGossipConfig struct {
	// Gossip a container in the accepted frontier every [ConsensusGossipFrequency]
	ConsensusGossipFrequency time.Duration
	// Number of peers to gossip to when gossiping accepted frontier
	ConsensusGossipAcceptedFrontierSize uint
	// Number of peers to gossip each accepted container to
	ConsensusGossipOnAcceptSize uint
}

type GossipConfig struct {
	PeerListGossipConfig
	ConsensusGossipConfig
}

// TODO do we need all these fields?
type IPConfig struct {
	IP utils.DynamicIPDesc
	// True if we attempted NAT Traversal
	AttemptedNATTraversal bool
	// Tries to perform network address translation
	Nat nat.Router
	// Dynamic Update duration for IP or NAT traversal
	DynamicUpdateDuration time.Duration
	// Tries to resolve our IP from an external source
	DynamicPublicIPResolver dynamicip.Resolver
}

type StakingConfig struct {
	genesis.StakingConfig
	EnableStaking         bool
	StakingTLSCert        tls.Certificate
	DisabledStakingWeight uint64
}

type BootstrapConfig struct {
	// Should Bootstrap be retried
	RetryBootstrap bool

	// Max number of times to retry bootstrap
	RetryBootstrapMaxAttempts int

	// Timeout when connecting to bootstrapping beacons
	BootstrapBeaconConnectionTimeout time.Duration

	// Max number of containers in a multiput message sent by this node.
	BootstrapMultiputMaxContainersSent int

	// This node will only consider the first [MultiputMaxContainersReceived]
	// containers in a multiput it receives.
	BootstrapMultiputMaxContainersReceived int

	// Max time to spend fetching a container and its
	// ancestors while responding to a GetAncestors message
	BootstrapMaxTimeGetAncestors time.Duration

	BootstrapIDs []ids.ShortID
	BootstrapIPs []utils.IPDesc
}

type DatabaseConfig struct {
	// Path to database
	Path string

	// Name of the database type to use
	Name string
=======
type VMAliases map[ids.ID][]string

func (v *VMAliases) MarshalJSON() ([]byte, error) {
	// Sort so we have deterministic ordering
	vmIDs := make([]ids.ID, len(*v))
	i := 0
	for vmID := range *v {
		vmIDs[i] = vmID
		i++
	}
	ids.SortIDs(vmIDs)

	b := strings.Builder{}
	b.WriteString("{")
	for i, vmID := range vmIDs {
		b.WriteString(fmt.Sprintf("\"%s\": [", vmID))
		aliases := (*v)[vmID]
		for i, alias := range aliases {
			b.WriteString(fmt.Sprintf("\"%s\"", alias))
			if i != len(aliases)-1 {
				b.WriteString(",")
			}
		}
		b.WriteString("]")
		if i != len(vmIDs)-1 {
			b.WriteString(",")
		}
	}
	b.WriteString("}")
	return []byte(b.String()), nil
>>>>>>> b80f9bc3
}

// Config contains all of the configurations of an Avalanche node.
type Config struct {
	APIConfig
	IPCConfig
	GossipConfig
	IPConfig
	StakingConfig
	genesis.TxFeeConfig
	genesis.EpochConfig
	BootstrapConfig
	DatabaseConfig

	// Genesis information
	GenesisBytes []byte `json:"-"`
	AvaxAssetID  ids.ID `json:"avaxAssetID"`

<<<<<<< HEAD
=======
	// protocol to use for opening the network interface
	Nat nat.Router `json:"-"`

	// Attempted NAT Traversal did we attempt
	AttemptedNATTraversal bool `json:"attemptedNATTraversal"`

>>>>>>> b80f9bc3
	// ID of the network this node should connect to
	NetworkID uint32 `json:"networkID"`

	// Assertions configuration
	EnableAssertions bool `json:"enableAssertions"`

	// Crypto configuration
	EnableCrypto bool `json:"enableCrypto"`

<<<<<<< HEAD
=======
	// Path to database
	DBPath string `json:"dbPath"`

	// Name of the database type to use
	DBName string `json:"dbName"`

	// Staking configuration
	StakingIP             utils.DynamicIPDesc `json:"stakingIP"`
	EnableStaking         bool                `json:"enableStaking"`
	StakingTLSCert        tls.Certificate     `json:"-"`
	DisabledStakingWeight uint64              `json:"disabledStakingWeight"`

>>>>>>> b80f9bc3
	// Health
	HealthCheckFreq time.Duration `json:"healthCheckFreq"`

	// Network configuration
<<<<<<< HEAD
	NetworkConfig network.Config
=======
	NetworkConfig      network.Config `json:"networkConfig"`
	PeerListSize       uint32         `json:"peerListSize"`
	PeerListGossipSize uint32         `json:"peerListGossipSize"`
	PeerListGossipFreq time.Duration  `json:"peerListGossipFreq"`
	CompressionEnabled bool           `json:"compressionEnabled"`
>>>>>>> b80f9bc3

	// Benchlist Configuration
	BenchlistConfig benchlist.Config `json:"benchlistConfig"`

<<<<<<< HEAD
=======
	// Bootstrapping configuration
	BootstrapIDs []ids.ShortID  `json:"bootstrapIDs"`
	BootstrapIPs []utils.IPDesc `json:"bootstrapIPs"`

	// HTTP configuration
	HTTPHost string `json:"httpHost"`
	HTTPPort uint16 `json:"httpPort"`

	HTTPSEnabled bool `json:"httpsEnabled"`
	// TODO pass the HTTPS certificate in the way we pass in StakingTLSCert
	HTTPSKeyFile        string   `json:"httpsKeyFile"`
	HTTPSCertFile       string   `json:"httpsCertFile"`
	StakingKeyFile      string   `json:"stakingKeyFile"`  // TODO populate
	StakingCertFile     string   `json:"stakingCertFile"` // TODO populate
	APIRequireAuthToken bool     `json:"apiRequireAuthToken"`
	APIAuthPassword     string   `json:"-"`
	APIAllowedOrigins   []string `json:"apiAllowedOrigins"`

	// Enable/Disable APIs
	AdminAPIEnabled    bool `json:"adminAPIEnabled"`
	InfoAPIEnabled     bool `json:"infoAPIEnabled"`
	KeystoreAPIEnabled bool `json:"keystoreAPIEnabled"`
	MetricsAPIEnabled  bool `json:"metricsAPIEnabled"`
	HealthAPIEnabled   bool `json:"healthAPIEnabled"`
	IndexAPIEnabled    bool `json:"indexAPIEnabled"`

>>>>>>> b80f9bc3
	// Profiling configurations
	ProfilerConfig profiler.Config `json:"profilerConfig"`

	// Logging configuration
	LoggingConfig logging.Config `json:"loggingConfig"`

	// Plugin directory
	PluginDir string `json:"pluginDir"`

	// Consensus configuration
	ConsensusParams avalanche.Parameters `json:"consensusParams"`

<<<<<<< HEAD
=======
	// IPC configuration
	IPCAPIEnabled      bool     `json:"ipcAPIEnabled"`
	IPCPath            string   `json:"ipcPath"`
	IPCDefaultChainIDs []string `json:"ipcDefaultChainIDs"`

>>>>>>> b80f9bc3
	// Metrics
	MeterVMEnabled bool `json:"meterVMEnabled"`

	// Router that is used to handle incoming consensus messages
<<<<<<< HEAD
	ConsensusRouter          router.Router
	RouterHealthConfig       router.HealthConfig
	ConsensusShutdownTimeout time.Duration
=======
	ConsensusRouter          router.Router       `json:"-"`
	RouterHealthConfig       router.HealthConfig `json:"routerHealthConfig"`
	ConsensusShutdownTimeout time.Duration       `json:"consensusShutdownTimeout"`
	ConsensusGossipFrequency time.Duration       `json:"consensusGossipFrequency"`
	// Number of peers to gossip to when gossiping accepted frontier
	ConsensusGossipAcceptedFrontierSize uint `json:"consensusGossipAcceptedFrontierSize"`
	// Number of peers to gossip each accepted container to
	ConsensusGossipOnAcceptSize uint `json:"consensusGossipOnAcceptSize"`

	// Dynamic Update duration for IP or NAT traversal
	DynamicUpdateDuration time.Duration `json:"dynamicUpdateDuration"`

	DynamicPublicIPResolver dynamicip.Resolver `json:"-"`
>>>>>>> b80f9bc3

	// Subnet Whitelist
	WhitelistedSubnets ids.Set `json:"whitelistedSubnets"`

<<<<<<< HEAD
=======
	IndexAllowIncomplete bool `json:"indexAllowIncomplete"`

	// Should Bootstrap be retried
	RetryBootstrap bool `json:"retryBootstrap"`

	// Max number of times to retry bootstrap
	RetryBootstrapMaxAttempts int `json:"retryBootstrapMaxAttempts"`

	// Timeout when connecting to bootstrapping beacons
	BootstrapBeaconConnectionTimeout time.Duration `json:"bootstrapBeaconConnectionTimeout"`

	// Max number of containers in a multiput message sent by this node.
	BootstrapMultiputMaxContainersSent int `json:"bootstrapMultiputMaxContainersSent"`

	// This node will only consider the first [MultiputMaxContainersReceived]
	// containers in a multiput it receives.
	BootstrapMultiputMaxContainersReceived int `json:"bootstrapMultiputMaxContainersReceived"`

	// Peer alias configuration
	PeerAliasTimeout time.Duration `json:"peerAliasTimeout"`

>>>>>>> b80f9bc3
	// ChainConfigs
	ChainConfigs map[string]chains.ChainConfig `json:"chainConfigs"`

<<<<<<< HEAD
=======
	// Max time to spend fetching a container and its
	// ancestors while responding to a GetAncestors message
	BootstrapMaxTimeGetAncestors time.Duration `json:"bootstrapMaxTimeGetAncestors"`

>>>>>>> b80f9bc3
	// VM Aliases
	VMAliases VMAliases `json:"vmAliases"`
}<|MERGE_RESOLUTION|>--- conflicted
+++ resolved
@@ -23,57 +23,56 @@
 	"github.com/ava-labs/avalanchego/utils/profiler"
 )
 
-<<<<<<< HEAD
 type IPCConfig struct {
-	IPCAPIEnabled      bool
-	IPCPath            string
-	IPCDefaultChainIDs []string
+	IPCAPIEnabled      bool     `json:"ipcAPIEnabled"`
+	IPCPath            string   `json:"ipcPath"`
+	IPCDefaultChainIDs []string `json:"ipcDefaultChainIDs"`
 }
 
 type APIAuthConfig struct {
-	APIRequireAuthToken bool
-	APIAuthPassword     string
+	APIRequireAuthToken bool   `json:"apiRequireAuthToken"`
+	APIAuthPassword     string `json:"apiAuthPassword"`
 }
 
 type APIIndexerConfig struct {
-	IndexAPIEnabled      bool
-	IndexAllowIncomplete bool
+	IndexAPIEnabled      bool `json:"indexAPIEnabled"`
+	IndexAllowIncomplete bool `json:"indexAllowIncomplete"`
 }
 
 type APIConfig struct {
-	APIAuthConfig
-	APIIndexerConfig
-
-	HTTPHost string
-	HTTPPort uint16
-
-	HTTPSEnabled  bool
-	HTTPSKeyFile  string
-	HTTPSCertFile string
-
-	APIAllowedOrigins []string
+	APIAuthConfig    `json:"apiAuthConfig"`
+	APIIndexerConfig `json:"apiIndexerConfig"`
+
+	HTTPHost string `json:"httpHost"`
+	HTTPPort uint16 `json:"httpPort"`
+
+	HTTPSEnabled  bool   `json:"httpsEnabled"`
+	HTTPSKeyFile  string `json:"httpsKeyFile"`
+	HTTPSCertFile string `json:"httpsCertFileAuthConfig"`
+
+	APIAllowedOrigins []string `json:"apiAllowedOrigins"`
 
 	// Enable/Disable APIs
-	AdminAPIEnabled    bool
-	InfoAPIEnabled     bool
-	KeystoreAPIEnabled bool
-	MetricsAPIEnabled  bool
-	HealthAPIEnabled   bool
+	AdminAPIEnabled    bool `json:"adminAPIEnabled"`
+	InfoAPIEnabled     bool `json:"infoAPIEnabled"`
+	KeystoreAPIEnabled bool `json:"keystoreAPIEnabled"`
+	MetricsAPIEnabled  bool `json:"metricsAPIEnabled"`
+	HealthAPIEnabled   bool `json:"healthAPIEnabled"`
 }
 
 type PeerListGossipConfig struct {
-	PeerListSize       uint32
-	PeerListGossipSize uint32
-	PeerListGossipFreq time.Duration
+	PeerListSize       uint32        `json:"peerListSize"`
+	PeerListGossipSize uint32        `json:"peerListGossipSize"`
+	PeerListGossipFreq time.Duration `json:"peerListGossipFreq"`
 }
 
 type ConsensusGossipConfig struct {
 	// Gossip a container in the accepted frontier every [ConsensusGossipFrequency]
-	ConsensusGossipFrequency time.Duration
+	ConsensusGossipFrequency time.Duration `json:"consensusGossipFreq"`
 	// Number of peers to gossip to when gossiping accepted frontier
-	ConsensusGossipAcceptedFrontierSize uint
+	ConsensusGossipAcceptedFrontierSize uint `json:"consensusGossipAcceptedFrontierSize"`
 	// Number of peers to gossip each accepted container to
-	ConsensusGossipOnAcceptSize uint
+	ConsensusGossipOnAcceptSize uint `json:"consensusGossipOnAcceptSize"`
 }
 
 type GossipConfig struct {
@@ -83,56 +82,57 @@
 
 // TODO do we need all these fields?
 type IPConfig struct {
-	IP utils.DynamicIPDesc
+	IP utils.DynamicIPDesc `json:"ip"`
 	// True if we attempted NAT Traversal
-	AttemptedNATTraversal bool
+	AttemptedNATTraversal bool `json:"attemptedNATTraversal"`
 	// Tries to perform network address translation
-	Nat nat.Router
+	Nat nat.Router `json:"-"`
 	// Dynamic Update duration for IP or NAT traversal
-	DynamicUpdateDuration time.Duration
+	DynamicUpdateDuration time.Duration `json:"dynamicUpdateDuration"`
 	// Tries to resolve our IP from an external source
-	DynamicPublicIPResolver dynamicip.Resolver
+	DynamicPublicIPResolver dynamicip.Resolver `json:"-"`
 }
 
 type StakingConfig struct {
 	genesis.StakingConfig
-	EnableStaking         bool
-	StakingTLSCert        tls.Certificate
-	DisabledStakingWeight uint64
+	EnableStaking         bool            `json:"enableStaking"`
+	StakingTLSCert        tls.Certificate `json:"-"`
+	DisabledStakingWeight uint64          `json:"disabledStakingWeight"`
 }
 
 type BootstrapConfig struct {
 	// Should Bootstrap be retried
-	RetryBootstrap bool
+	RetryBootstrap bool `json:"retryBootstrap"`
 
 	// Max number of times to retry bootstrap
-	RetryBootstrapMaxAttempts int
+	RetryBootstrapMaxAttempts int `json:"retryBootstrapMaxAttempts"`
 
 	// Timeout when connecting to bootstrapping beacons
-	BootstrapBeaconConnectionTimeout time.Duration
+	BootstrapBeaconConnectionTimeout time.Duration `json:"bootstrapBeaconConnectionTimeout"`
 
 	// Max number of containers in a multiput message sent by this node.
-	BootstrapMultiputMaxContainersSent int
+	BootstrapMultiputMaxContainersSent int `json:"bootstrapMultiputMaxContainersSent"`
 
 	// This node will only consider the first [MultiputMaxContainersReceived]
 	// containers in a multiput it receives.
-	BootstrapMultiputMaxContainersReceived int
+	BootstrapMultiputMaxContainersReceived int `json:"bootstrapMultiputMaxContainersReceived"`
 
 	// Max time to spend fetching a container and its
 	// ancestors while responding to a GetAncestors message
-	BootstrapMaxTimeGetAncestors time.Duration
-
-	BootstrapIDs []ids.ShortID
-	BootstrapIPs []utils.IPDesc
+	BootstrapMaxTimeGetAncestors time.Duration `json:"bootstrapMaxTimeGetAncestors"`
+
+	BootstrapIDs []ids.ShortID  `json:"bootstrapIDs"`
+	BootstrapIPs []utils.IPDesc `json:"bootstrapIPs"`
 }
 
 type DatabaseConfig struct {
 	// Path to database
-	Path string
+	Path string `json:"path"`
 
 	// Name of the database type to use
-	Name string
-=======
+	Name string `json:"name"`
+}
+
 type VMAliases map[ids.ID][]string
 
 func (v *VMAliases) MarshalJSON() ([]byte, error) {
@@ -163,34 +163,24 @@
 	}
 	b.WriteString("}")
 	return []byte(b.String()), nil
->>>>>>> b80f9bc3
 }
 
 // Config contains all of the configurations of an Avalanche node.
 type Config struct {
-	APIConfig
-	IPCConfig
-	GossipConfig
-	IPConfig
-	StakingConfig
-	genesis.TxFeeConfig
-	genesis.EpochConfig
-	BootstrapConfig
-	DatabaseConfig
+	APIConfig           `json:"apiConfig"`
+	IPCConfig           `json:"ipcConfig"`
+	GossipConfig        `json:"gossipConfig"`
+	IPConfig            `json:"ipConfig"`
+	StakingConfig       `json:"stakingConfig"`
+	genesis.TxFeeConfig `json:"txFeeConfig"`
+	genesis.EpochConfig `json:"epochConfig"`
+	BootstrapConfig     `json:"bootstrapConfig"`
+	DatabaseConfig      `json:"databaseConfig"`
 
 	// Genesis information
 	GenesisBytes []byte `json:"-"`
 	AvaxAssetID  ids.ID `json:"avaxAssetID"`
 
-<<<<<<< HEAD
-=======
-	// protocol to use for opening the network interface
-	Nat nat.Router `json:"-"`
-
-	// Attempted NAT Traversal did we attempt
-	AttemptedNATTraversal bool `json:"attemptedNATTraversal"`
-
->>>>>>> b80f9bc3
 	// ID of the network this node should connect to
 	NetworkID uint32 `json:"networkID"`
 
@@ -200,67 +190,15 @@
 	// Crypto configuration
 	EnableCrypto bool `json:"enableCrypto"`
 
-<<<<<<< HEAD
-=======
-	// Path to database
-	DBPath string `json:"dbPath"`
-
-	// Name of the database type to use
-	DBName string `json:"dbName"`
-
-	// Staking configuration
-	StakingIP             utils.DynamicIPDesc `json:"stakingIP"`
-	EnableStaking         bool                `json:"enableStaking"`
-	StakingTLSCert        tls.Certificate     `json:"-"`
-	DisabledStakingWeight uint64              `json:"disabledStakingWeight"`
-
->>>>>>> b80f9bc3
 	// Health
 	HealthCheckFreq time.Duration `json:"healthCheckFreq"`
 
 	// Network configuration
-<<<<<<< HEAD
-	NetworkConfig network.Config
-=======
-	NetworkConfig      network.Config `json:"networkConfig"`
-	PeerListSize       uint32         `json:"peerListSize"`
-	PeerListGossipSize uint32         `json:"peerListGossipSize"`
-	PeerListGossipFreq time.Duration  `json:"peerListGossipFreq"`
-	CompressionEnabled bool           `json:"compressionEnabled"`
->>>>>>> b80f9bc3
+	NetworkConfig network.Config `json:"networkConfig"`
 
 	// Benchlist Configuration
 	BenchlistConfig benchlist.Config `json:"benchlistConfig"`
 
-<<<<<<< HEAD
-=======
-	// Bootstrapping configuration
-	BootstrapIDs []ids.ShortID  `json:"bootstrapIDs"`
-	BootstrapIPs []utils.IPDesc `json:"bootstrapIPs"`
-
-	// HTTP configuration
-	HTTPHost string `json:"httpHost"`
-	HTTPPort uint16 `json:"httpPort"`
-
-	HTTPSEnabled bool `json:"httpsEnabled"`
-	// TODO pass the HTTPS certificate in the way we pass in StakingTLSCert
-	HTTPSKeyFile        string   `json:"httpsKeyFile"`
-	HTTPSCertFile       string   `json:"httpsCertFile"`
-	StakingKeyFile      string   `json:"stakingKeyFile"`  // TODO populate
-	StakingCertFile     string   `json:"stakingCertFile"` // TODO populate
-	APIRequireAuthToken bool     `json:"apiRequireAuthToken"`
-	APIAuthPassword     string   `json:"-"`
-	APIAllowedOrigins   []string `json:"apiAllowedOrigins"`
-
-	// Enable/Disable APIs
-	AdminAPIEnabled    bool `json:"adminAPIEnabled"`
-	InfoAPIEnabled     bool `json:"infoAPIEnabled"`
-	KeystoreAPIEnabled bool `json:"keystoreAPIEnabled"`
-	MetricsAPIEnabled  bool `json:"metricsAPIEnabled"`
-	HealthAPIEnabled   bool `json:"healthAPIEnabled"`
-	IndexAPIEnabled    bool `json:"indexAPIEnabled"`
-
->>>>>>> b80f9bc3
 	// Profiling configurations
 	ProfilerConfig profiler.Config `json:"profilerConfig"`
 
@@ -273,75 +211,20 @@
 	// Consensus configuration
 	ConsensusParams avalanche.Parameters `json:"consensusParams"`
 
-<<<<<<< HEAD
-=======
-	// IPC configuration
-	IPCAPIEnabled      bool     `json:"ipcAPIEnabled"`
-	IPCPath            string   `json:"ipcPath"`
-	IPCDefaultChainIDs []string `json:"ipcDefaultChainIDs"`
-
->>>>>>> b80f9bc3
 	// Metrics
 	MeterVMEnabled bool `json:"meterVMEnabled"`
 
 	// Router that is used to handle incoming consensus messages
-<<<<<<< HEAD
-	ConsensusRouter          router.Router
-	RouterHealthConfig       router.HealthConfig
-	ConsensusShutdownTimeout time.Duration
-=======
 	ConsensusRouter          router.Router       `json:"-"`
 	RouterHealthConfig       router.HealthConfig `json:"routerHealthConfig"`
 	ConsensusShutdownTimeout time.Duration       `json:"consensusShutdownTimeout"`
-	ConsensusGossipFrequency time.Duration       `json:"consensusGossipFrequency"`
-	// Number of peers to gossip to when gossiping accepted frontier
-	ConsensusGossipAcceptedFrontierSize uint `json:"consensusGossipAcceptedFrontierSize"`
-	// Number of peers to gossip each accepted container to
-	ConsensusGossipOnAcceptSize uint `json:"consensusGossipOnAcceptSize"`
-
-	// Dynamic Update duration for IP or NAT traversal
-	DynamicUpdateDuration time.Duration `json:"dynamicUpdateDuration"`
-
-	DynamicPublicIPResolver dynamicip.Resolver `json:"-"`
->>>>>>> b80f9bc3
 
 	// Subnet Whitelist
 	WhitelistedSubnets ids.Set `json:"whitelistedSubnets"`
 
-<<<<<<< HEAD
-=======
-	IndexAllowIncomplete bool `json:"indexAllowIncomplete"`
-
-	// Should Bootstrap be retried
-	RetryBootstrap bool `json:"retryBootstrap"`
-
-	// Max number of times to retry bootstrap
-	RetryBootstrapMaxAttempts int `json:"retryBootstrapMaxAttempts"`
-
-	// Timeout when connecting to bootstrapping beacons
-	BootstrapBeaconConnectionTimeout time.Duration `json:"bootstrapBeaconConnectionTimeout"`
-
-	// Max number of containers in a multiput message sent by this node.
-	BootstrapMultiputMaxContainersSent int `json:"bootstrapMultiputMaxContainersSent"`
-
-	// This node will only consider the first [MultiputMaxContainersReceived]
-	// containers in a multiput it receives.
-	BootstrapMultiputMaxContainersReceived int `json:"bootstrapMultiputMaxContainersReceived"`
-
-	// Peer alias configuration
-	PeerAliasTimeout time.Duration `json:"peerAliasTimeout"`
-
->>>>>>> b80f9bc3
 	// ChainConfigs
 	ChainConfigs map[string]chains.ChainConfig `json:"chainConfigs"`
 
-<<<<<<< HEAD
-=======
-	// Max time to spend fetching a container and its
-	// ancestors while responding to a GetAncestors message
-	BootstrapMaxTimeGetAncestors time.Duration `json:"bootstrapMaxTimeGetAncestors"`
-
->>>>>>> b80f9bc3
 	// VM Aliases
 	VMAliases VMAliases `json:"vmAliases"`
 }