--- conflicted
+++ resolved
@@ -1065,55 +1065,6 @@
 		return fmt.Errorf("couldn't initialize chain router: %w", err)
 	}
 
-<<<<<<< HEAD
-	n.chainManager = chains.New(&chains.ManagerConfig{
-		SybilProtectionEnabled:                  n.Config.SybilProtectionEnabled,
-		StakingTLSCert:                          n.Config.StakingTLSCert,
-		StakingBLSKey:                           n.Config.StakingSigningKey,
-		Log:                                     n.Log,
-		LogFactory:                              n.LogFactory,
-		VMManager:                               n.VMManager,
-		BlockAcceptorGroup:                      n.BlockAcceptorGroup,
-		TxAcceptorGroup:                         n.TxAcceptorGroup,
-		VertexAcceptorGroup:                     n.VertexAcceptorGroup,
-		DBManager:                               n.DBManager,
-		MsgCreator:                              n.msgCreator,
-		Router:                                  n.Config.ConsensusRouter,
-		Net:                                     n.Net,
-		Validators:                              n.vdrs,
-		PartialSyncPrimaryNetwork:               n.Config.PartialSyncPrimaryNetwork,
-		NodeID:                                  n.ID,
-		NetworkID:                               n.Config.NetworkID,
-		Server:                                  n.APIServer,
-		Keystore:                                n.keystore,
-		AtomicMemory:                            n.sharedMemory,
-		AVAXAssetID:                             avaxAssetID,
-		XChainID:                                jvmChainID,
-		CChainID:                                juneChainID,
-		CriticalChains:                          criticalChains,
-		TimeoutManager:                          n.timeoutManager,
-		Health:                                  n.health,
-		RetryBootstrap:                          n.Config.RetryBootstrap,
-		RetryBootstrapWarnFrequency:             n.Config.RetryBootstrapWarnFrequency,
-		ShutdownNodeFunc:                        n.Shutdown,
-		MeterVMEnabled:                          n.Config.MeterVMEnabled,
-		Metrics:                                 n.MetricsGatherer,
-		SubnetConfigs:                           n.Config.SubnetConfigs,
-		ChainConfigs:                            n.Config.ChainConfigs,
-		AcceptedFrontierGossipFrequency:         n.Config.AcceptedFrontierGossipFrequency,
-		ConsensusAppConcurrency:                 n.Config.ConsensusAppConcurrency,
-		BootstrapMaxTimeGetAncestors:            n.Config.BootstrapMaxTimeGetAncestors,
-		BootstrapAncestorsMaxContainersSent:     n.Config.BootstrapAncestorsMaxContainersSent,
-		BootstrapAncestorsMaxContainersReceived: n.Config.BootstrapAncestorsMaxContainersReceived,
-		ApricotPhase4Time:                       version.GetApricotPhase4Time(n.Config.NetworkID),
-		ApricotPhase4MinPChainHeight:            version.GetApricotPhase4MinPChainHeight(n.Config.NetworkID),
-		ResourceTracker:                         n.resourceTracker,
-		StateSyncBeacons:                        n.Config.StateSyncIDs,
-		TracingEnabled:                          n.Config.TraceConfig.Enabled,
-		Tracer:                                  n.tracer,
-		ChainDataDir:                            n.Config.ChainDataDir,
-	})
-=======
 	subnets, err := chains.NewSubnets(n.ID, n.Config.SubnetConfigs)
 	if err != nil {
 		return fmt.Errorf("failed to initialize subnets: %w", err)
@@ -1141,8 +1092,8 @@
 			Keystore:                                n.keystore,
 			AtomicMemory:                            n.sharedMemory,
 			AVAXAssetID:                             avaxAssetID,
-			XChainID:                                xChainID,
-			CChainID:                                cChainID,
+			XChainID:                                jvmChainID,
+			CChainID:                                juneChainID,
 			CriticalChains:                          criticalChains,
 			TimeoutManager:                          n.timeoutManager,
 			Health:                                  n.health,
@@ -1166,7 +1117,6 @@
 			Subnets:                                 subnets,
 		},
 	)
->>>>>>> daeacb18
 
 	// Notify the API server when new chains are created
 	n.chainManager.AddRegistrant(n.APIServer)
@@ -1240,13 +1190,6 @@
 				DurangoTime:      durangoTime,
 			},
 		}),
-<<<<<<< HEAD
-		n.VMManager.RegisterFactory(context.TODO(), secp256k1fx.ID, &secp256k1fx.Factory{}),
-		n.VMManager.RegisterFactory(context.TODO(), nftfx.ID, &nftfx.Factory{}),
-		n.VMManager.RegisterFactory(context.TODO(), propertyfx.ID, &propertyfx.Factory{}),
-=======
-		n.VMManager.RegisterFactory(context.TODO(), constants.EVMID, &coreth.Factory{}),
->>>>>>> daeacb18
 	)
 	if err != nil {
 		return err
