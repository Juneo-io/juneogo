// Copyright (C) 2019-2023, Ava Labs, Inc. All rights reserved.
// See the file LICENSE for licensing terms.

package network

import (
	"sync"
	"time"

	"github.com/prometheus/client_golang/prometheus"

	"github.com/ava-labs/avalanchego/ids"
	"github.com/ava-labs/avalanchego/network/peer"
	"github.com/ava-labs/avalanchego/utils/constants"
	"github.com/ava-labs/avalanchego/utils/set"
	"github.com/ava-labs/avalanchego/utils/wrappers"
)

type metrics struct {
	numTracked                        prometheus.Gauge
	numPeers                          prometheus.Gauge
	numSubnetPeers                  *prometheus.GaugeVec
<<<<<<< HEAD
	timeSinceLastMsgSent              prometheus.Gauge
	timeSinceLastMsgReceived          prometheus.Gauge
	sendQueuePortionFull              prometheus.Gauge
	sendFailRate                      prometheus.Gauge
	connected                         prometheus.Counter
	disconnected                      prometheus.Counter
	acceptFailed                      prometheus.Counter
	inboundConnRateLimited            prometheus.Counter
	inboundConnAllowed                prometheus.Counter
	numUselessPeerListBytes           prometheus.Counter
	nodeUptimeWeightedAverage         prometheus.Gauge
	nodeUptimeRewardingStake          prometheus.Gauge
=======
	timeSinceLastMsgSent            prometheus.Gauge
	timeSinceLastMsgReceived        prometheus.Gauge
	sendFailRate                    prometheus.Gauge
	connected                       prometheus.Counter
	disconnected                    prometheus.Counter
	acceptFailed                    prometheus.Counter
	inboundConnRateLimited          prometheus.Counter
	inboundConnAllowed              prometheus.Counter
	tlsConnRejected                 prometheus.Counter
	numUselessPeerListBytes         prometheus.Counter
	nodeUptimeWeightedAverage       prometheus.Gauge
	nodeUptimeRewardingStake        prometheus.Gauge
>>>>>>> 638000c4
	nodeSubnetUptimeWeightedAverage *prometheus.GaugeVec
	nodeSubnetUptimeRewardingStake  *prometheus.GaugeVec
	peerConnectedLifetimeAverage      prometheus.Gauge

	lock                       sync.RWMutex
	peerConnectedStartTimes    map[ids.NodeID]float64
	peerConnectedStartTimesSum float64
}

func newMetrics(namespace string, registerer prometheus.Registerer, initialSubnetIDs set.Set[ids.ID]) (*metrics, error) {
	m := &metrics{
		numPeers: prometheus.NewGauge(prometheus.GaugeOpts{
			Namespace: namespace,
			Name:      "peers",
			Help:      "Number of network peers",
		}),
		numTracked: prometheus.NewGauge(prometheus.GaugeOpts{
			Namespace: namespace,
			Name:      "tracked",
			Help:      "Number of currently tracked IPs attempting to be connected to",
		}),
		numSubnetPeers: prometheus.NewGaugeVec(
			prometheus.GaugeOpts{
				Namespace: namespace,
				Name:      "peers_subnet",
				Help:      "Number of peers that are validating a particular subnet",
			},
			[]string{"subnetID"},
		),
		timeSinceLastMsgReceived: prometheus.NewGauge(prometheus.GaugeOpts{
			Namespace: namespace,
			Name:      "time_since_last_msg_received",
			Help:      "Time (in ns) since the last msg was received",
		}),
		timeSinceLastMsgSent: prometheus.NewGauge(prometheus.GaugeOpts{
			Namespace: namespace,
			Name:      "time_since_last_msg_sent",
			Help:      "Time (in ns) since the last msg was sent",
		}),
		sendFailRate: prometheus.NewGauge(prometheus.GaugeOpts{
			Namespace: namespace,
			Name:      "send_fail_rate",
			Help:      "Portion of messages that recently failed to be sent over the network",
		}),
		connected: prometheus.NewCounter(prometheus.CounterOpts{
			Namespace: namespace,
			Name:      "times_connected",
			Help:      "Times this node successfully completed a handshake with a peer",
		}),
		disconnected: prometheus.NewCounter(prometheus.CounterOpts{
			Namespace: namespace,
			Name:      "times_disconnected",
			Help:      "Times this node disconnected from a peer it had completed a handshake with",
		}),
		acceptFailed: prometheus.NewCounter(prometheus.CounterOpts{
			Namespace: namespace,
			Name:      "accept_failed",
			Help:      "Times this node's listener failed to accept an inbound connection",
		}),
		inboundConnAllowed: prometheus.NewCounter(prometheus.CounterOpts{
			Namespace: namespace,
			Name:      "inbound_conn_throttler_allowed",
			Help:      "Times this node allowed (attempted to upgrade) an inbound connection",
		}),
		tlsConnRejected: prometheus.NewCounter(prometheus.CounterOpts{
			Namespace: namespace,
			Name:      "tls_conn_rejected",
			Help:      "Times this node rejected a connection due to an unsupported TLS certificate",
		}),
		numUselessPeerListBytes: prometheus.NewCounter(prometheus.CounterOpts{
			Namespace: namespace,
			Name:      "num_useless_peerlist_bytes",
			Help:      "Amount of useless bytes (i.e. information about nodes we already knew/don't want to connect to) received in PeerList messages",
		}),
		inboundConnRateLimited: prometheus.NewCounter(prometheus.CounterOpts{
			Namespace: namespace,
			Name:      "inbound_conn_throttler_rate_limited",
			Help:      "Times this node rejected an inbound connection due to rate-limiting",
		}),
		nodeUptimeWeightedAverage: prometheus.NewGauge(prometheus.GaugeOpts{
			Namespace: namespace,
			Name:      "node_uptime_weighted_average",
			Help:      "This node's uptime average weighted by observing peer stakes",
		}),
		nodeUptimeRewardingStake: prometheus.NewGauge(prometheus.GaugeOpts{
			Namespace: namespace,
			Name:      "node_uptime_rewarding_stake",
			Help:      "The percentage of total stake which thinks this node is eligible for rewards",
		}),
		nodeSubnetUptimeWeightedAverage: prometheus.NewGaugeVec(
			prometheus.GaugeOpts{
				Namespace: namespace,
				Name:      "node_subnet_uptime_weighted_average",
				Help:      "This node's subnet uptime averages weighted by observing subnet peer stakes",
			},
			[]string{"subnetID"},
		),
		nodeSubnetUptimeRewardingStake: prometheus.NewGaugeVec(
			prometheus.GaugeOpts{
				Namespace: namespace,
				Name:      "node_subnet_uptime_rewarding_stake",
				Help:      "The percentage of subnet's total stake which thinks this node is eligible for subnet's rewards",
			},
			[]string{"subnetID"},
		),
		peerConnectedLifetimeAverage: prometheus.NewGauge(
			prometheus.GaugeOpts{
				Namespace: namespace,
				Name:      "peer_connected_duration_average",
				Help:      "The average duration of all peer connections in nanoseconds",
			},
		),
		peerConnectedStartTimes: make(map[ids.NodeID]float64),
	}

	errs := wrappers.Errs{}
	errs.Add(
		registerer.Register(m.numTracked),
		registerer.Register(m.numPeers),
		registerer.Register(m.numSubnetPeers),
		registerer.Register(m.timeSinceLastMsgReceived),
		registerer.Register(m.timeSinceLastMsgSent),
		registerer.Register(m.sendFailRate),
		registerer.Register(m.connected),
		registerer.Register(m.disconnected),
		registerer.Register(m.acceptFailed),
		registerer.Register(m.inboundConnAllowed),
		registerer.Register(m.tlsConnRejected),
		registerer.Register(m.numUselessPeerListBytes),
		registerer.Register(m.inboundConnRateLimited),
		registerer.Register(m.nodeUptimeWeightedAverage),
		registerer.Register(m.nodeUptimeRewardingStake),
		registerer.Register(m.nodeSubnetUptimeWeightedAverage),
		registerer.Register(m.nodeSubnetUptimeRewardingStake),
		registerer.Register(m.peerConnectedLifetimeAverage),
	)

	// init subnet tracker metrics with tracked subnets
	for subnetID := range initialSubnetIDs {
		// no need to track primary network ID
		if subnetID == constants.PrimaryNetworkID {
			continue
		}
		// initialize to 0
		subnetIDStr := subnetID.String()
		m.numSubnetPeers.WithLabelValues(subnetIDStr).Set(0)
		m.nodeSubnetUptimeWeightedAverage.WithLabelValues(subnetIDStr).Set(0)
		m.nodeSubnetUptimeRewardingStake.WithLabelValues(subnetIDStr).Set(0)
	}

	return m, errs.Err
}

func (m *metrics) markConnected(peer peer.Peer) {
	m.numPeers.Inc()
	m.connected.Inc()

	trackedSubnets := peer.TrackedSubnets()
	for subnetID := range trackedSubnets {
		m.numSubnetPeers.WithLabelValues(subnetID.String()).Inc()
	}

	m.lock.Lock()
	defer m.lock.Unlock()

	now := float64(time.Now().UnixNano())
	m.peerConnectedStartTimes[peer.ID()] = now
	m.peerConnectedStartTimesSum += now
}

func (m *metrics) markDisconnected(peer peer.Peer) {
	m.numPeers.Dec()
	m.disconnected.Inc()

	trackedSubnets := peer.TrackedSubnets()
	for subnetID := range trackedSubnets {
		m.numSubnetPeers.WithLabelValues(subnetID.String()).Dec()
	}

	m.lock.Lock()
	defer m.lock.Unlock()

	peerID := peer.ID()
	start := m.peerConnectedStartTimes[peerID]
	m.peerConnectedStartTimesSum -= start

	delete(m.peerConnectedStartTimes, peerID)
}

func (m *metrics) updatePeerConnectionLifetimeMetrics() {
	m.lock.RLock()
	defer m.lock.RUnlock()

	avg := float64(0)
	if n := len(m.peerConnectedStartTimes); n > 0 {
		avgStartTime := m.peerConnectedStartTimesSum / float64(n)
		avg = float64(time.Now().UnixNano()) - avgStartTime
	}

	m.peerConnectedLifetimeAverage.Set(avg)
}<|MERGE_RESOLUTION|>--- conflicted
+++ resolved
@@ -17,23 +17,9 @@
 )
 
 type metrics struct {
-	numTracked                        prometheus.Gauge
-	numPeers                          prometheus.Gauge
+	numTracked                      prometheus.Gauge
+	numPeers                        prometheus.Gauge
 	numSubnetPeers                  *prometheus.GaugeVec
-<<<<<<< HEAD
-	timeSinceLastMsgSent              prometheus.Gauge
-	timeSinceLastMsgReceived          prometheus.Gauge
-	sendQueuePortionFull              prometheus.Gauge
-	sendFailRate                      prometheus.Gauge
-	connected                         prometheus.Counter
-	disconnected                      prometheus.Counter
-	acceptFailed                      prometheus.Counter
-	inboundConnRateLimited            prometheus.Counter
-	inboundConnAllowed                prometheus.Counter
-	numUselessPeerListBytes           prometheus.Counter
-	nodeUptimeWeightedAverage         prometheus.Gauge
-	nodeUptimeRewardingStake          prometheus.Gauge
-=======
 	timeSinceLastMsgSent            prometheus.Gauge
 	timeSinceLastMsgReceived        prometheus.Gauge
 	sendFailRate                    prometheus.Gauge
@@ -46,10 +32,9 @@
 	numUselessPeerListBytes         prometheus.Counter
 	nodeUptimeWeightedAverage       prometheus.Gauge
 	nodeUptimeRewardingStake        prometheus.Gauge
->>>>>>> 638000c4
 	nodeSubnetUptimeWeightedAverage *prometheus.GaugeVec
 	nodeSubnetUptimeRewardingStake  *prometheus.GaugeVec
-	peerConnectedLifetimeAverage      prometheus.Gauge
+	peerConnectedLifetimeAverage    prometheus.Gauge
 
 	lock                       sync.RWMutex
 	peerConnectedStartTimes    map[ids.NodeID]float64
