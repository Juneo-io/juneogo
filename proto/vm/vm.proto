syntax = "proto3";

package vm;

import "google/protobuf/empty.proto";
import "google/protobuf/timestamp.proto";
import "io/prometheus/client/metrics.proto";

option go_package = "github.com/ava-labs/avalanchego/proto/pb/vm";

// ref. https://pkg.go.dev/github.com/ava-labs/avalanchego/snow/engine/snowman/block
// ref. https://pkg.go.dev/github.com/ava-labs/avalanchego/snow/consensus/snowman#Block
service VM {
  // ChainVM
  //
  // Initialize this VM.
  rpc Initialize(InitializeRequest) returns (InitializeResponse);
  // SetState communicates to VM its next state it starts
  rpc SetState(SetStateRequest) returns (SetStateResponse);
  // Shutdown is called when the node is shutting down.
  rpc Shutdown(google.protobuf.Empty) returns (google.protobuf.Empty);
  // Creates the HTTP handlers for custom chain network calls.
  rpc CreateHandlers(google.protobuf.Empty) returns (CreateHandlersResponse);
  rpc Connected(ConnectedRequest) returns (google.protobuf.Empty);
  rpc Disconnected(DisconnectedRequest) returns (google.protobuf.Empty);
  // Attempt to create a new block from data contained in the VM.
  rpc BuildBlock(BuildBlockRequest) returns (BuildBlockResponse);
  // Attempt to create a block from a stream of bytes.
  rpc ParseBlock(ParseBlockRequest) returns (ParseBlockResponse);
  // Attempt to load a block.
  rpc GetBlock(GetBlockRequest) returns (GetBlockResponse);
  // Notify the VM of the currently preferred block.
  rpc SetPreference(SetPreferenceRequest) returns (google.protobuf.Empty);
  // Attempt to verify the health of the VM.
  rpc Health(google.protobuf.Empty) returns (HealthResponse);
  // Version returns the version of the VM.
  rpc Version(google.protobuf.Empty) returns (VersionResponse);
  // Notify this engine of a request for data from [nodeID].
  rpc AppRequest(AppRequestMsg) returns (google.protobuf.Empty);
  // Notify this engine that an AppRequest message it sent to [nodeID] with
  // request ID [requestID] failed.
  rpc AppRequestFailed(AppRequestFailedMsg) returns (google.protobuf.Empty);
  // Notify this engine of a response to the AppRequest message it sent to
  // [nodeID] with request ID [requestID].
  rpc AppResponse(AppResponseMsg) returns (google.protobuf.Empty);
  // Notify this engine of a gossip message from [nodeID].
  rpc AppGossip(AppGossipMsg) returns (google.protobuf.Empty);
  // Attempts to gather metrics from a VM.
  rpc Gather(google.protobuf.Empty) returns (GatherResponse);
  rpc CrossChainAppRequest(CrossChainAppRequestMsg) returns (google.protobuf.Empty);
  rpc CrossChainAppRequestFailed(CrossChainAppRequestFailedMsg) returns (google.protobuf.Empty);
  rpc CrossChainAppResponse(CrossChainAppResponseMsg) returns (google.protobuf.Empty);

  // BatchedChainVM
  rpc GetAncestors(GetAncestorsRequest) returns (GetAncestorsResponse);
  rpc BatchedParseBlock(BatchedParseBlockRequest) returns (BatchedParseBlockResponse);

  // HeightIndexedChainVM
  rpc VerifyHeightIndex(google.protobuf.Empty) returns (VerifyHeightIndexResponse);
  rpc GetBlockIDAtHeight(GetBlockIDAtHeightRequest) returns (GetBlockIDAtHeightResponse);

  // StateSyncableVM
  //
  // StateSyncEnabled indicates whether the state sync is enabled for this VM.
  rpc StateSyncEnabled(google.protobuf.Empty) returns (StateSyncEnabledResponse);
  // GetOngoingSyncStateSummary returns an in-progress state summary if it exists.
  rpc GetOngoingSyncStateSummary(google.protobuf.Empty) returns (GetOngoingSyncStateSummaryResponse);
  // GetLastStateSummary returns the latest state summary.
  rpc GetLastStateSummary(google.protobuf.Empty) returns (GetLastStateSummaryResponse);
  // ParseStateSummary parses a state summary out of [summaryBytes].
  rpc ParseStateSummary(ParseStateSummaryRequest) returns (ParseStateSummaryResponse);
  // GetStateSummary retrieves the state summary that was generated at height
  // [summaryHeight].
  rpc GetStateSummary(GetStateSummaryRequest) returns (GetStateSummaryResponse);

  // Block
  rpc BlockVerify(BlockVerifyRequest) returns (BlockVerifyResponse);
  rpc BlockAccept(BlockAcceptRequest) returns (google.protobuf.Empty);
  rpc BlockReject(BlockRejectRequest) returns (google.protobuf.Empty);

  // StateSummary
  rpc StateSummaryAccept(StateSummaryAcceptRequest) returns (StateSummaryAcceptResponse);
}

enum State {
  STATE_UNSPECIFIED = 0;
  STATE_STATE_SYNCING = 1;
  STATE_BOOTSTRAPPING = 2;
  STATE_NORMAL_OP = 3;
}

enum Status {
  STATUS_UNSPECIFIED = 0;
  STATUS_PROCESSING = 1;
  STATUS_REJECTED = 2;
  STATUS_ACCEPTED = 3;
}

enum Error {
  // ERROR_UNSPECIFIED is used to indicate that no error occurred.
  ERROR_UNSPECIFIED = 0;
  ERROR_CLOSED = 1;
  ERROR_NOT_FOUND = 2;
  ERROR_HEIGHT_INDEX_INCOMPLETE = 3;
  ERROR_STATE_SYNC_NOT_IMPLEMENTED = 4;
}

message InitializeRequest {
  uint32 network_id = 1;
  bytes subnet_id = 2;
  bytes chain_id = 3;
  bytes node_id = 4;
  // public_key is the BLS public key that would correspond with any signatures
  // produced by the warp messaging signer
  bytes public_key = 5;
  bytes x_chain_id = 6;
  bytes c_chain_id = 7;
  bytes avax_asset_id = 8;
<<<<<<< HEAD
  bytes chain_asset_id = 9;
  string chain_data_dir = 10;
  bytes genesis_bytes = 11;
  bytes upgrade_bytes = 12;
  bytes config_bytes = 13;
  repeated VersionedDBServer db_servers = 14;
=======
  string chain_data_dir = 9;
  bytes genesis_bytes = 10;
  bytes upgrade_bytes = 11;
  bytes config_bytes = 12;
  string db_server_addr = 13;
>>>>>>> daeacb18
  // server_addr is the address of the gRPC server which serves
  // the messenger, keystore, shared memory, blockchain alias,
  // subnet alias, and appSender services
  string server_addr = 15;
}

message InitializeResponse {
  bytes last_accepted_id = 1;
  bytes last_accepted_parent_id = 2;
  uint64 height = 3;
  bytes bytes = 4;
  google.protobuf.Timestamp timestamp = 5;
}

message SetStateRequest {
  State state = 1;
}

message SetStateResponse {
  bytes last_accepted_id = 1;
  bytes last_accepted_parent_id = 2;
  uint64 height = 3;
  bytes bytes = 4;
  google.protobuf.Timestamp timestamp = 5;
}

message CreateHandlersResponse {
  repeated Handler handlers = 1;
}

message Handler {
  string prefix = 1;
  // server_addr is the address of the gRPC server which serves the
  // HTTP service
  string server_addr = 2;
}

message BuildBlockRequest {
  optional uint64 p_chain_height = 1;
}

// Note: The status of a freshly built block is assumed to be Processing.
message BuildBlockResponse {
  bytes id = 1;
  bytes parent_id = 2;
  bytes bytes = 3;
  uint64 height = 4;
  google.protobuf.Timestamp timestamp = 5;
  bool verify_with_context = 6;
}

message ParseBlockRequest {
  bytes bytes = 1;
}

message ParseBlockResponse {
  bytes id = 1;
  bytes parent_id = 2;
  Status status = 3;
  uint64 height = 4;
  google.protobuf.Timestamp timestamp = 5;
  bool verify_with_context = 6;
}

message GetBlockRequest {
  bytes id = 1;
}

message GetBlockResponse {
  bytes parent_id = 1;
  bytes bytes = 2;
  Status status = 3;
  uint64 height = 4;
  google.protobuf.Timestamp timestamp = 5;
  // used to propagate database.ErrNotFound through RPC
  Error err = 6;
  bool verify_with_context = 7;
}

message SetPreferenceRequest {
  bytes id = 1;
}

message BlockVerifyRequest {
  bytes bytes = 1;

  // If set, the VM server casts the block to a [block.WithVerifyContext] and
  // calls [VerifyWithContext] instead of [Verify].
  optional uint64 p_chain_height = 2;
}

message BlockVerifyResponse {
  google.protobuf.Timestamp timestamp = 1;
}

message BlockAcceptRequest {
  bytes id = 1;
}

message BlockRejectRequest {
  bytes id = 1;
}

message HealthResponse {
  bytes details = 1;
}

message VersionResponse {
  string version = 1;
}

message AppRequestMsg {
  // The node that sent us this request
  bytes node_id = 1;
  // The ID of this request
  uint32 request_id = 2;
  // deadline for this request
  google.protobuf.Timestamp deadline = 3;
  // The request body
  bytes request = 4;
}

message AppRequestFailedMsg {
  // The node that we failed to get a response from
  bytes node_id = 1;
  // The ID of the request we sent and didn't get a response to
  uint32 request_id = 2;
  // Application-defined error code
  sint32 error_code = 3;
  // Application-defined error message
  string error_message = 4;
}

message AppResponseMsg {
  // The node that we got a response from
  bytes node_id = 1;
  // Request ID of request that this is in response to
  uint32 request_id = 2;
  // The response body
  bytes response = 3;
}

message AppGossipMsg {
  // The node that sent us a gossip message
  bytes node_id = 1;
  // The message body
  bytes msg = 2;
}

message CrossChainAppRequestMsg {
  // The chain that sent us this request
  bytes chain_id = 1;
  // The ID of this request
  uint32 request_id = 2;
  // deadline for this request
  google.protobuf.Timestamp deadline = 3;
  // The request body
  bytes request = 4;
}

message CrossChainAppRequestFailedMsg {
  // The chain that we failed to get a response from
  bytes chain_id = 1;
  // The ID of the request we sent and didn't get a response to
  uint32 request_id = 2;
  // Application-defined error code
  sint32 error_code = 3;
  // Application-defined error message
  string error_message = 4;
}

message CrossChainAppResponseMsg {
  // The chain that we got a response from
  bytes chain_id = 1;
  // Request ID of request that this is in response to
  uint32 request_id = 2;
  // The response body
  bytes response = 3;
}

message ConnectedRequest {
  bytes node_id = 1;
  // Client name (e.g avalanchego)
  string name = 2;
  // Client semantic version
  uint32 major = 3;
  uint32 minor = 4;
  uint32 patch = 5;
}

message DisconnectedRequest {
  bytes node_id = 1;
}

message GetAncestorsRequest {
  bytes blk_id = 1;
  int32 max_blocks_num = 2;
  int32 max_blocks_size = 3;
  int64 max_blocks_retrival_time = 4;
}

message GetAncestorsResponse {
  repeated bytes blks_bytes = 1;
}

message BatchedParseBlockRequest {
  repeated bytes request = 1;
}

message BatchedParseBlockResponse {
  repeated ParseBlockResponse response = 1;
}

message VerifyHeightIndexResponse {
  Error err = 1;
}

message GetBlockIDAtHeightRequest {
  uint64 height = 1;
}

message GetBlockIDAtHeightResponse {
  bytes blk_id = 1;
  Error err = 2;
}

message GatherResponse {
  repeated io.prometheus.client.MetricFamily metric_families = 1;
}

message StateSyncEnabledResponse {
  bool enabled = 1;
  Error err = 2;
}

message GetOngoingSyncStateSummaryResponse {
  bytes id = 1;
  uint64 height = 2;
  bytes bytes = 3;
  Error err = 4;
}

message GetLastStateSummaryResponse {
  bytes id = 1;
  uint64 height = 2;
  bytes bytes = 3;
  Error err = 4;
}

message ParseStateSummaryRequest {
  bytes bytes = 1;
}

message ParseStateSummaryResponse {
  bytes id = 1;
  uint64 height = 2;
  Error err = 3;
}

message GetStateSummaryRequest {
  uint64 height = 1;
}

message GetStateSummaryResponse {
  bytes id = 1;
  bytes bytes = 2;
  Error err = 3;
}

message StateSummaryAcceptRequest {
  bytes bytes = 1;
}

message StateSummaryAcceptResponse {
  enum Mode {
    MODE_UNSPECIFIED = 0;
    MODE_SKIPPED = 1;
    MODE_STATIC = 2;
    MODE_DYNAMIC = 3;
  }
  Mode mode = 1;
  Error err = 2;
}<|MERGE_RESOLUTION|>--- conflicted
+++ resolved
@@ -116,20 +116,12 @@
   bytes x_chain_id = 6;
   bytes c_chain_id = 7;
   bytes avax_asset_id = 8;
-<<<<<<< HEAD
   bytes chain_asset_id = 9;
   string chain_data_dir = 10;
   bytes genesis_bytes = 11;
   bytes upgrade_bytes = 12;
   bytes config_bytes = 13;
-  repeated VersionedDBServer db_servers = 14;
-=======
-  string chain_data_dir = 9;
-  bytes genesis_bytes = 10;
-  bytes upgrade_bytes = 11;
-  bytes config_bytes = 12;
-  string db_server_addr = 13;
->>>>>>> daeacb18
+  string db_server_addr = 14;
   // server_addr is the address of the gRPC server which serves
   // the messenger, keystore, shared memory, blockchain alias,
   // subnet alias, and appSender services
