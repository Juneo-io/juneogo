// Copyright (C) 2019-2023, Ava Labs, Inc. All rights reserved.
// See the file LICENSE for licensing terms.

package genesis

import (
	"errors"
	"fmt"
	"time"

	"github.com/ava-labs/avalanchego/ids"
	"github.com/ava-labs/avalanchego/utils"
	"github.com/ava-labs/avalanchego/utils/constants"
	"github.com/ava-labs/avalanchego/utils/formatting"
	"github.com/ava-labs/avalanchego/utils/formatting/address"
	"github.com/ava-labs/avalanchego/utils/json"
	"github.com/ava-labs/avalanchego/utils/set"
	"github.com/ava-labs/avalanchego/vms/avm"
	"github.com/ava-labs/avalanchego/vms/avm/fxs"
	"github.com/ava-labs/avalanchego/vms/nftfx"
	"github.com/ava-labs/avalanchego/vms/platformvm/api"
	"github.com/ava-labs/avalanchego/vms/platformvm/genesis"
	"github.com/ava-labs/avalanchego/vms/propertyfx"
	"github.com/ava-labs/avalanchego/vms/secp256k1fx"

	xchaintxs "github.com/ava-labs/avalanchego/vms/avm/txs"
	pchaintxs "github.com/ava-labs/avalanchego/vms/platformvm/txs"
)

const (
	defaultEncoding    = formatting.Hex
	configChainIDAlias = "JVM"
)

var (
<<<<<<< HEAD
	errStakeDurationTooHigh   = errors.New("initial stake duration larger than maximum configured")
	errNoInitiallyStakedFunds = errors.New("initial staked funds cannot be empty")
	errNoSupply               = errors.New("initial supply must be > 0")
	errNoStakeDuration        = errors.New("initial stake duration must be > 0")
	errNoStakers              = errors.New("initial stakers must be > 0")
	errNoEVMChainGenesis      = errors.New("evm genesis cannot be empty")
	errNoTxs                  = errors.New("genesis creates no transactions")
=======
	errStakeDurationTooHigh            = errors.New("initial stake duration larger than maximum configured")
	errNoInitiallyStakedFunds          = errors.New("initial staked funds cannot be empty")
	errNoSupply                        = errors.New("initial supply must be > 0")
	errNoStakeDuration                 = errors.New("initial stake duration must be > 0")
	errNoStakers                       = errors.New("initial stakers must be > 0")
	errNoCChainGenesis                 = errors.New("C-Chain genesis cannot be empty")
	errNoTxs                           = errors.New("genesis creates no transactions")
	errNoAllocationToStake             = errors.New("no allocation to stake")
	errDuplicateInitiallyStakedAddress = errors.New("duplicate initially staked address")
	errConflictingNetworkIDs           = errors.New("conflicting networkIDs")
	errFutureStartTime                 = errors.New("startTime cannot be in the future")
	errInitialStakeDurationTooLow      = errors.New("initial stake duration is too low")
	errOverridesStandardNetworkConfig  = errors.New("overrides standard network genesis config")
>>>>>>> ef6a2a2f
)

// validateInitialStakedFunds ensures all staked
// funds have allocations and that all staked
// funds are unique.
//
// This function assumes that NetworkID in *Config has already
// been checked for correctness.
func validateInitialStakedFunds(config *Config) error {
	if len(config.InitialStakedFunds) == 0 {
		return errNoInitiallyStakedFunds
	}

	allocationSet := set.Set[ids.ShortID]{}
	initialStakedFundsSet := set.Set[ids.ShortID]{}
	for _, allocation := range config.Allocations {
		// It is ok to have duplicates as different
		// ethAddrs could claim to the same avaxAddr.
		allocationSet.Add(allocation.AVAXAddr)
	}

	for _, staker := range config.InitialStakedFunds {
		if initialStakedFundsSet.Contains(staker) {
			avaxAddr, err := address.Format(
				configChainIDAlias,
				constants.GetHRP(config.NetworkID),
				staker.Bytes(),
			)
			if err != nil {
				return fmt.Errorf(
					"unable to format address from %s",
					staker.String(),
				)
			}

			return fmt.Errorf(
				"%w: %s",
				errDuplicateInitiallyStakedAddress,
				avaxAddr,
			)
		}
		initialStakedFundsSet.Add(staker)

		if !allocationSet.Contains(staker) {
			avaxAddr, err := address.Format(
				configChainIDAlias,
				constants.GetHRP(config.NetworkID),
				staker.Bytes(),
			)
			if err != nil {
				return fmt.Errorf(
					"unable to format address from %s",
					staker.String(),
				)
			}

			return fmt.Errorf(
				"%w in address %s",
				errNoAllocationToStake,
				avaxAddr,
			)
		}
	}

	return nil
}

// validateConfig returns an error if the provided
// *Config is not considered valid.
func validateConfig(networkID uint32, config *Config, stakingCfg *StakingConfig) error {
	if networkID != config.NetworkID {
		return fmt.Errorf(
			"%w: expected %d but config contains %d",
			errConflictingNetworkIDs,
			networkID,
			config.NetworkID,
		)
	}

	initialSupply, err := config.InitialSupply()
	switch {
	case err != nil:
		return fmt.Errorf("unable to calculate initial supply: %w", err)
	case initialSupply == 0:
		return errNoSupply
	}

	startTime := time.Unix(int64(config.StartTime), 0)
	if time.Since(startTime) < 0 {
		return fmt.Errorf(
			"%w: %s",
			errFutureStartTime,
			startTime,
		)
	}

	// We don't impose any restrictions on the minimum
	// stake duration to enable complex testing configurations
	// but recommend setting a minimum duration of at least
	// 15 minutes.
	if config.InitialStakeDuration == 0 {
		return errNoStakeDuration
	}

	// Initial stake duration of genesis validators must be
	// not larger than maximal stake duration specified for any validator.
	if config.InitialStakeDuration > uint64(stakingCfg.MaxStakeDuration.Seconds()) {
		return errStakeDurationTooHigh
	}

	if len(config.InitialStakers) == 0 {
		return errNoStakers
	}

	offsetTimeRequired := config.InitialStakeDurationOffset * uint64(len(config.InitialStakers)-1)
	if offsetTimeRequired > config.InitialStakeDuration {
		return fmt.Errorf(
			"%w must be at least %d",
			errInitialStakeDurationTooLow,
			offsetTimeRequired,
		)
	}

	if err := validateInitialStakedFunds(config); err != nil {
		return fmt.Errorf("initial staked funds validation failed: %w", err)
	}

	if len(config.JUNEChainGenesis) == 0 {
		return errNoEVMChainGenesis
	}
	if len(config.ETH1ChainGenesis) == 0 {
		return errNoEVMChainGenesis
	}
	if len(config.MBTC1ChainGenesis) == 0 {
		return errNoEVMChainGenesis
	}
	if len(config.DOGE1ChainGenesis) == 0 {
		return errNoEVMChainGenesis
	}
	if len(config.TUSD1ChainGenesis) == 0 {
		return errNoEVMChainGenesis
	}
	if len(config.DAI1ChainGenesis) == 0 {
		return errNoEVMChainGenesis
	}
	if len(config.LTC1ChainGenesis) == 0 {
		return errNoEVMChainGenesis
	}
	if len(config.XLM1ChainGenesis) == 0 {
		return errNoEVMChainGenesis
	}
	if len(config.BCH1ChainGenesis) == 0 {
		return errNoEVMChainGenesis
	}
	if len(config.PAXG1ChainGenesis) == 0 {
		return errNoEVMChainGenesis
	}
	if len(config.ICP1ChainGenesis) == 0 {
		return errNoEVMChainGenesis
	}
	if len(config.XIDR1ChainGenesis) == 0 {
		return errNoEVMChainGenesis
	}
	if len(config.XSGD1ChainGenesis) == 0 {
		return errNoEVMChainGenesis
	}
	if len(config.ETC1ChainGenesis) == 0 {
		return errNoEVMChainGenesis
	}
	if len(config.R1000ChainGenesis) == 0 {
		return errNoEVMChainGenesis
	}
	if len(config.R10ChainGenesis) == 0 {
		return errNoEVMChainGenesis
	}

	return nil
}

// FromFile returns the genesis data of the Platform Chain.
//
// Since an Avalanche network has exactly one Platform Chain, and the Platform
// Chain defines the genesis state of the network (who is staking, which chains
// exist, etc.), defining the genesis state of the Platform Chain is the same as
// defining the genesis state of the network.
//
// FromFile accepts:
// 1) The ID of the new network. [networkID]
// 2) The location of a custom genesis config to load. [filepath]
//
// If [filepath] is empty or the given network ID is Mainnet, Testnet, or Local, returns error.
// If [filepath] is non-empty and networkID isn't Mainnet, Testnet, or Local,
// loads the network genesis data from the config at [filepath].
//
// FromFile returns:
//
//  1. The byte representation of the genesis state of the platform chain
//     (ie the genesis state of the network)
//  2. The asset ID of AVAX
func FromFile(networkID uint32, filepath string, stakingCfg *StakingConfig) ([]byte, ids.ID, error) {
	switch networkID {
	case constants.MainnetID, constants.TestnetID, constants.LocalID:
		return nil, ids.ID{}, fmt.Errorf(
			"%w: %s",
			errOverridesStandardNetworkConfig,
			constants.NetworkName(networkID),
		)
	}

	config, err := GetConfigFile(filepath)
	if err != nil {
		return nil, ids.ID{}, fmt.Errorf("unable to load provided genesis config at %s: %w", filepath, err)
	}

	if err := validateConfig(networkID, config, stakingCfg); err != nil {
		return nil, ids.ID{}, fmt.Errorf("genesis config validation failed: %w", err)
	}

	return FromConfig(config)
}

// FromFlag returns the genesis data of the Platform Chain.
//
// Since an Avalanche network has exactly one Platform Chain, and the Platform
// Chain defines the genesis state of the network (who is staking, which chains
// exist, etc.), defining the genesis state of the Platform Chain is the same as
// defining the genesis state of the network.
//
// FromFlag accepts:
// 1) The ID of the new network. [networkID]
// 2) The content of a custom genesis config to load. [genesisContent]
//
// If [genesisContent] is empty or the given network ID is Mainnet, Testnet, or Local, returns error.
// If [genesisContent] is non-empty and networkID isn't Mainnet, Testnet, or Local,
// loads the network genesis data from [genesisContent].
//
// FromFlag returns:
//
//  1. The byte representation of the genesis state of the platform chain
//     (ie the genesis state of the network)
//  2. The asset ID of AVAX
func FromFlag(networkID uint32, genesisContent string, stakingCfg *StakingConfig) ([]byte, ids.ID, error) {
	switch networkID {
	case constants.MainnetID, constants.TestnetID, constants.LocalID:
		return nil, ids.ID{}, fmt.Errorf(
			"%w: %s",
			errOverridesStandardNetworkConfig,
			constants.NetworkName(networkID),
		)
	}

	customConfig, err := GetConfigContent(genesisContent)
	if err != nil {
		return nil, ids.ID{}, fmt.Errorf("unable to load genesis content from flag: %w", err)
	}

	if err := validateConfig(networkID, customConfig, stakingCfg); err != nil {
		return nil, ids.ID{}, fmt.Errorf("genesis config validation failed: %w", err)
	}

	return FromConfig(customConfig)
}

// FromConfig returns:
//
//  1. The byte representation of the genesis state of the platform chain
//     (ie the genesis state of the network)
//  2. The asset ID of AVAX
func FromConfig(config *Config) ([]byte, ids.ID, error) {
	hrp := constants.GetHRP(config.NetworkID)

	amount := uint64(0)
	assetsCount := int(0)

	var june, eth1, mbtc1, doge1, tusd1, usdt1, dai1, euroc1 avm.AssetDefinition
	var ltc1, xlm1, bch1, paxg1, icp1, xidr1, xsgd1, etc1, r1000, r10 avm.AssetDefinition

	// Specify the genesis state of the JVM
	avmArgs := avm.BuildGenesisArgs{
		NetworkID: json.Uint32(config.NetworkID),
		Encoding:  defaultEncoding,
	}
	{
		june = avm.AssetDefinition{
			Name:         "JUNE",
			Symbol:       "JUNE",
			Denomination: 9,
			InitialState: map[string][]interface{}{},
		}
		memoBytes := []byte{}
		jvmAllocations := []Allocation(nil)
		for _, allocation := range config.Allocations {
			if allocation.InitialAmount > 0 {
				jvmAllocations = append(jvmAllocations, allocation)
			}
		}
		utils.Sort(jvmAllocations)

		for _, allocation := range jvmAllocations {
			addr, err := address.FormatBech32(hrp, allocation.AVAXAddr.Bytes())
			if err != nil {
				return nil, ids.ID{}, err
			}

			june.InitialState["fixedCap"] = append(june.InitialState["fixedCap"], avm.Holder{
				Amount:  json.Uint64(allocation.InitialAmount),
				Address: addr,
			})
			memoBytes = append(memoBytes, allocation.ETHAddr.Bytes()...)
			amount += allocation.InitialAmount
		}

		var err error
		june.Memo, err = formatting.Encode(defaultEncoding, memoBytes)
		if err != nil {
			return nil, ids.Empty, fmt.Errorf("couldn't parse memo bytes to string: %w", err)
		}

		zeroAddress, err := address.FormatBech32(
			hrp,
			make([]byte, 20),
		)
		if err != nil {
			return nil, ids.Empty, fmt.Errorf("couldn't parse zero address: %w", err)
		}
		eth1 = createFixedAsset("Ethereum", "ETH1", 9, zeroAddress)
		mbtc1 = createFixedAsset("mBitcoin", "MBTC1", 9, zeroAddress)
		doge1 = createFixedAsset("Doge", "DOGE1", 9, zeroAddress)
		tusd1 = createFixedAsset("TrueUSD", "TUSD1", 9, zeroAddress)
		usdt1 = createFixedAsset("Tether USD", "USDT1", 9, zeroAddress)
		dai1 = createFixedAsset("Dai", "DAI1", 9, zeroAddress)
		euroc1 = createFixedAsset("Euro Coin", "EUROC1", 9, zeroAddress)
		ltc1 = createFixedAsset("Litecoin", "LTC1", 9, zeroAddress)
		xlm1 = createFixedAsset("Stellar", "XLM1", 9, zeroAddress)
		bch1 = createFixedAsset("Bitcoin Cash", "BCH1", 9, zeroAddress)
		paxg1 = createFixedAsset("Pax Gold", "PAXG1", 9, zeroAddress)
		icp1 = createFixedAsset("Internet Computer", "ICP1", 9, zeroAddress)
		xidr1 = createFixedAsset("XIDR1", "XIDR1", 9, zeroAddress)
		xsgd1 = createFixedAsset("XSGD1", "XSGD1", 9, zeroAddress)
		etc1 = createFixedAsset("Ethereum Classic", "ETC1", 9, zeroAddress)
		r1000 = createFixedAsset("Ratio 1000", "R1000", 9, zeroAddress)
		r10 = createFixedAsset("Ratio 10", "R10", 9, zeroAddress)

		avmArgs.GenesisData = map[string]avm.AssetDefinition{
			june.Symbol:   june,
			eth1.Symbol:   eth1,
			mbtc1.Symbol:  mbtc1,
			doge1.Symbol:  doge1,
			tusd1.Symbol:  tusd1,
			usdt1.Symbol:  usdt1,
			dai1.Symbol:   dai1,
			euroc1.Symbol: euroc1,
			ltc1.Symbol:   ltc1,
			xlm1.Symbol:   xlm1,
			bch1.Symbol:   bch1,
			paxg1.Symbol:  paxg1,
			icp1.Symbol:   icp1,
			xidr1.Symbol:  xidr1,
			xsgd1.Symbol:  xsgd1,
			etc1.Symbol:   etc1,
			r1000.Symbol:  r1000,
			r10.Symbol:    r10,
		}
		assetsCount = len(avmArgs.GenesisData)
	}
	avmReply := avm.BuildGenesisReply{}

	avmSS := avm.CreateStaticService()
	err := avmSS.BuildGenesis(nil, &avmArgs, &avmReply)
	if err != nil {
		return nil, ids.ID{}, err
	}

	bytes, err := formatting.Decode(defaultEncoding, avmReply.Bytes)
	if err != nil {
		return nil, ids.ID{}, fmt.Errorf("couldn't parse avm genesis reply: %w", err)
	}
	assetsIDs, err := GenesisAssetsIDs(bytes, assetsCount)
	if err != nil {
		return nil, ids.ID{}, fmt.Errorf("couldn't generate genesis assets IDs: %w", err)
	}

	genesisTime := time.Unix(int64(config.StartTime), 0)
	initialSupply, err := config.InitialSupply()
	if err != nil {
		return nil, ids.ID{}, fmt.Errorf("couldn't calculate the initial supply: %w", err)
	}

	initiallyStaked := set.Set[ids.ShortID]{}
	initiallyStaked.Add(config.InitialStakedFunds...)
	skippedAllocations := []Allocation(nil)

	// Specify the initial state of the Platform Chain
	platformvmArgs := api.BuildGenesisArgs{
		AvaxAssetID:       assetsIDs[june.Symbol],
		NetworkID:         json.Uint32(config.NetworkID),
		RewardsPoolSupply: json.Uint64(config.RewardsPoolSupply),
		Time:              json.Uint64(config.StartTime),
		InitialSupply:     json.Uint64(initialSupply),
		Message:           config.Message,
		Encoding:          defaultEncoding,
	}
	for _, allocation := range config.Allocations {
		if initiallyStaked.Contains(allocation.AVAXAddr) {
			skippedAllocations = append(skippedAllocations, allocation)
			continue
		}
		addr, err := address.FormatBech32(hrp, allocation.AVAXAddr.Bytes())
		if err != nil {
			return nil, ids.ID{}, err
		}
		for _, unlock := range allocation.UnlockSchedule {
			if unlock.Amount > 0 {
				msgStr, err := formatting.Encode(defaultEncoding, allocation.ETHAddr.Bytes())
				if err != nil {
					return nil, ids.Empty, fmt.Errorf("couldn't encode message: %w", err)
				}
				platformvmArgs.UTXOs = append(platformvmArgs.UTXOs,
					api.UTXO{
						Locktime: json.Uint64(unlock.Locktime),
						Amount:   json.Uint64(unlock.Amount),
						Address:  addr,
						Message:  msgStr,
					},
				)
				amount += unlock.Amount
			}
		}
	}

	allNodeAllocations := splitAllocations(skippedAllocations, len(config.InitialStakers))
	endStakingTime := genesisTime.Add(time.Duration(config.InitialStakeDuration) * time.Second)
	stakingOffset := time.Duration(0)
	for _, staker := range config.InitialStakers {
		nodeAllocations := allNodeAllocations[staker.RewardAddress]
		endStakingTime := endStakingTime.Add(-stakingOffset)
		stakingOffset += time.Duration(config.InitialStakeDurationOffset) * time.Second

		destAddrStr, err := address.FormatBech32(hrp, staker.RewardAddress.Bytes())
		if err != nil {
			return nil, ids.ID{}, err
		}

		utxos := []api.UTXO(nil)
		for _, allocation := range nodeAllocations {
			addr, err := address.FormatBech32(hrp, allocation.AVAXAddr.Bytes())
			if err != nil {
				return nil, ids.ID{}, err
			}
			for _, unlock := range allocation.UnlockSchedule {
				msgStr, err := formatting.Encode(defaultEncoding, allocation.ETHAddr.Bytes())
				if err != nil {
					return nil, ids.Empty, fmt.Errorf("couldn't encode message: %w", err)
				}
				utxos = append(utxos, api.UTXO{
					Locktime: json.Uint64(unlock.Locktime),
					Amount:   json.Uint64(unlock.Amount),
					Address:  addr,
					Message:  msgStr,
				})
				amount += unlock.Amount
			}
		}

		delegationFee := json.Uint32(staker.DelegationFee)

		platformvmArgs.Validators = append(platformvmArgs.Validators,
			api.PermissionlessValidator{
				Staker: api.Staker{
					StartTime: json.Uint64(genesisTime.Unix()),
					EndTime:   json.Uint64(endStakingTime.Unix()),
					NodeID:    staker.NodeID,
				},
				RewardOwner: &api.Owner{
					Threshold: 1,
					Addresses: []string{destAddrStr},
				},
				Staked:             utxos,
				ExactDelegationFee: &delegationFee,
			},
		)
	}

	// Specify the chains that exist upon this network's creation
	juneGenesisStr, err := formatting.Encode(defaultEncoding, []byte(config.JUNEChainGenesis))
	if err != nil {
		return nil, ids.Empty, fmt.Errorf("couldn't encode message: %w", err)
	}
	eth1GenesisStr, err := formatting.Encode(defaultEncoding, []byte(config.ETH1ChainGenesis))
	if err != nil {
		return nil, ids.Empty, fmt.Errorf("couldn't encode message: %w", err)
	}
	mbtc1GenesisStr, err := formatting.Encode(defaultEncoding, []byte(config.MBTC1ChainGenesis))
	if err != nil {
		return nil, ids.Empty, fmt.Errorf("couldn't encode message: %w", err)
	}
	doge1GenesisStr, err := formatting.Encode(defaultEncoding, []byte(config.DOGE1ChainGenesis))
	if err != nil {
		return nil, ids.Empty, fmt.Errorf("couldn't encode message: %w", err)
	}
	tusd1GenesisStr, err := formatting.Encode(defaultEncoding, []byte(config.TUSD1ChainGenesis))
	if err != nil {
		return nil, ids.Empty, fmt.Errorf("couldn't encode message: %w", err)
	}
	usdt1GenesisStr, err := formatting.Encode(defaultEncoding, []byte(config.USDT1ChainGenesis))
	if err != nil {
		return nil, ids.Empty, fmt.Errorf("couldn't encode message: %w", err)
	}
	dai1GenesisStr, err := formatting.Encode(defaultEncoding, []byte(config.DAI1ChainGenesis))
	if err != nil {
		return nil, ids.Empty, fmt.Errorf("couldn't encode message: %w", err)
	}
	euroc1GenesisStr, err := formatting.Encode(defaultEncoding, []byte(config.EUROC1ChainGenesis))
	if err != nil {
		return nil, ids.Empty, fmt.Errorf("couldn't encode message: %w", err)
	}
	ltc1GenesisStr, err := formatting.Encode(defaultEncoding, []byte(config.LTC1ChainGenesis))
	if err != nil {
		return nil, ids.Empty, fmt.Errorf("couldn't encode message: %w", err)
	}
	xlm1GenesisStr, err := formatting.Encode(defaultEncoding, []byte(config.XLM1ChainGenesis))
	if err != nil {
		return nil, ids.Empty, fmt.Errorf("couldn't encode message: %w", err)
	}
	bch1GenesisStr, err := formatting.Encode(defaultEncoding, []byte(config.BCH1ChainGenesis))
	if err != nil {
		return nil, ids.Empty, fmt.Errorf("couldn't encode message: %w", err)
	}
	paxg1GenesisStr, err := formatting.Encode(defaultEncoding, []byte(config.PAXG1ChainGenesis))
	if err != nil {
		return nil, ids.Empty, fmt.Errorf("couldn't encode message: %w", err)
	}
	icp1GenesisStr, err := formatting.Encode(defaultEncoding, []byte(config.ICP1ChainGenesis))
	if err != nil {
		return nil, ids.Empty, fmt.Errorf("couldn't encode message: %w", err)
	}
	xidr1GenesisStr, err := formatting.Encode(defaultEncoding, []byte(config.XIDR1ChainGenesis))
	if err != nil {
		return nil, ids.Empty, fmt.Errorf("couldn't encode message: %w", err)
	}
	xsgd1GenesisStr, err := formatting.Encode(defaultEncoding, []byte(config.XSGD1ChainGenesis))
	if err != nil {
		return nil, ids.Empty, fmt.Errorf("couldn't encode message: %w", err)
	}
	etc1GenesisStr, err := formatting.Encode(defaultEncoding, []byte(config.ETC1ChainGenesis))
	if err != nil {
		return nil, ids.Empty, fmt.Errorf("couldn't encode message: %w", err)
	}
	r1000GenesisStr, err := formatting.Encode(defaultEncoding, []byte(config.R1000ChainGenesis))
	if err != nil {
		return nil, ids.Empty, fmt.Errorf("couldn't encode message: %w", err)
	}
	r10GenesisStr, err := formatting.Encode(defaultEncoding, []byte(config.R10ChainGenesis))
	if err != nil {
		return nil, ids.Empty, fmt.Errorf("couldn't encode message: %w", err)
	}
	platformvmArgs.Chains = []api.Chain{
		{
			GenesisData: avmReply.Bytes,
			SubnetID:  constants.PrimaryNetworkID,
			VMID:        constants.AVMID,
			FxIDs: []ids.ID{
				secp256k1fx.ID,
				nftfx.ID,
				propertyfx.ID,
			},
			Name:         "JVM-Chain",
			ChainAssetID: assetsIDs[june.Symbol],
		},
		{
			GenesisData:  juneGenesisStr,
			SubnetID:   constants.PrimaryNetworkID,
			VMID:         constants.EVMID,
			Name:         "JUNE-Chain",
			ChainAssetID: assetsIDs[june.Symbol],
		},
		{
			GenesisData:  eth1GenesisStr,
			SubnetID:   constants.PrimaryNetworkID,
			VMID:         constants.EVMID,
			Name:         "ETH1-Chain",
			ChainAssetID: assetsIDs[eth1.Symbol],
		},
		{
			GenesisData:  mbtc1GenesisStr,
			SubnetID:   constants.PrimaryNetworkID,
			VMID:         constants.EVMID,
			Name:         "mBTC1-Chain",
			ChainAssetID: assetsIDs[mbtc1.Symbol],
		},
		{
			GenesisData:  doge1GenesisStr,
			SubnetID:   constants.PrimaryNetworkID,
			VMID:         constants.EVMID,
			Name:         "DOGE1-Chain",
			ChainAssetID: assetsIDs[doge1.Symbol],
		},
		{
			GenesisData:  tusd1GenesisStr,
			SubnetID:   constants.PrimaryNetworkID,
			VMID:         constants.EVMID,
			Name:         "TUSD1-Chain",
			ChainAssetID: assetsIDs[tusd1.Symbol],
		},
		{
			GenesisData:  usdt1GenesisStr,
			SubnetID:   constants.PrimaryNetworkID,
			VMID:         constants.EVMID,
			Name:         "USDT1-Chain",
			ChainAssetID: assetsIDs[usdt1.Symbol],
		},
		{
			GenesisData:  dai1GenesisStr,
			SubnetID:   constants.PrimaryNetworkID,
			VMID:         constants.EVMID,
			Name:         "DAI1-Chain",
			ChainAssetID: assetsIDs[dai1.Symbol],
		},
		{
			GenesisData:  euroc1GenesisStr,
			SubnetID:   constants.PrimaryNetworkID,
			VMID:         constants.EVMID,
			Name:         "EUROC1-Chain",
			ChainAssetID: assetsIDs[euroc1.Symbol],
		},
		{
			GenesisData:  ltc1GenesisStr,
			SubnetID:   constants.PrimaryNetworkID,
			VMID:         constants.EVMID,
			Name:         "LTC1-Chain",
			ChainAssetID: assetsIDs[ltc1.Symbol],
		},
		{
			GenesisData:  xlm1GenesisStr,
			SubnetID:   constants.PrimaryNetworkID,
			VMID:         constants.EVMID,
			Name:         "XLM1-Chain",
			ChainAssetID: assetsIDs[xlm1.Symbol],
		},
		{
			GenesisData:  bch1GenesisStr,
			SubnetID:   constants.PrimaryNetworkID,
			VMID:         constants.EVMID,
			Name:         "BCH1-Chain",
			ChainAssetID: assetsIDs[bch1.Symbol],
		},
		{
			GenesisData:  paxg1GenesisStr,
			SubnetID:   constants.PrimaryNetworkID,
			VMID:         constants.EVMID,
			Name:         "PAXG1-Chain",
			ChainAssetID: assetsIDs[paxg1.Symbol],
		},
		{
			GenesisData:  icp1GenesisStr,
			SubnetID:   constants.PrimaryNetworkID,
			VMID:         constants.EVMID,
			Name:         "ICP1-Chain",
			ChainAssetID: assetsIDs[icp1.Symbol],
		},
		{
			GenesisData:  xidr1GenesisStr,
			SubnetID:   constants.PrimaryNetworkID,
			VMID:         constants.EVMID,
			Name:         "XIDR1-Chain",
			ChainAssetID: assetsIDs[xidr1.Symbol],
		},
		{
			GenesisData:  xsgd1GenesisStr,
			SubnetID:   constants.PrimaryNetworkID,
			VMID:         constants.EVMID,
			Name:         "XSGD1-Chain",
			ChainAssetID: assetsIDs[xsgd1.Symbol],
		},
		{
			GenesisData:  etc1GenesisStr,
			SubnetID:   constants.PrimaryNetworkID,
			VMID:         constants.EVMID,
			Name:         "ETC1-Chain",
			ChainAssetID: assetsIDs[etc1.Symbol],
		},
		{
			GenesisData:  r1000GenesisStr,
			SubnetID:   constants.PrimaryNetworkID,
			VMID:         constants.EVMID,
			Name:         "R1000-Chain",
			ChainAssetID: assetsIDs[r1000.Symbol],
		},
		{
			GenesisData:  r10GenesisStr,
			SubnetID:   constants.PrimaryNetworkID,
			VMID:         constants.EVMID,
			Name:         "R10-Chain",
			ChainAssetID: assetsIDs[r10.Symbol],
		},
	}

	platformvmReply := api.BuildGenesisReply{}
	platformvmSS := api.StaticService{}
	if err := platformvmSS.BuildGenesis(nil, &platformvmArgs, &platformvmReply); err != nil {
		return nil, ids.ID{}, fmt.Errorf("problem while building platform chain's genesis state: %w", err)
	}

	genesisBytes, err := formatting.Decode(platformvmReply.Encoding, platformvmReply.Bytes)
	if err != nil {
		return nil, ids.ID{}, fmt.Errorf("problem parsing platformvm genesis bytes: %w", err)
	}

	return genesisBytes, assetsIDs[june.Symbol], nil
}

func createFixedAsset(name string, symbol string, denomination json.Uint8, address string) avm.AssetDefinition {
	asset := avm.AssetDefinition{
		Name:         name,
		Symbol:       symbol,
		Denomination: denomination,
		InitialState: map[string][]interface{}{},
	}
	asset.InitialState["fixedCap"] = append(asset.InitialState["fixedCap"], avm.Holder{
		Amount:  json.Uint64(0),
		Address: address,
	})
	return asset
}

func splitAllocations(allocations []Allocation, numSplits int) map[ids.ShortID][]Allocation {
	allNodeAllocations := make(map[ids.ShortID][]Allocation)
	for _, allocation := range allocations {
		allNodeAllocations[allocation.AVAXAddr] = append(allNodeAllocations[allocation.AVAXAddr], allocation)
	}
	return allNodeAllocations
}

func VMGenesis(genesisBytes []byte, vmID ids.ID) ([]*pchaintxs.CreateChainTx, error) {
	genesis, err := genesis.Parse(genesisBytes)
	if err != nil {
		return nil, fmt.Errorf("failed to parse genesis: %w", err)
	}
	txs := []*pchaintxs.CreateChainTx{}
	for _, chain := range genesis.Chains {
		uChain := chain.Unsigned.(*pchaintxs.CreateChainTx)
		uChain.BlockchainID = chain.ID()
		if uChain.VMID == vmID {
			txs = append(txs, uChain)
		}
	}
	if len(txs) > 0 {
		return txs, nil
	} else {
		return nil, fmt.Errorf("couldn't find blockchain with VM ID %s", vmID)
	}
}

func GenesisAssetsIDs(jvmGenesisBytes []byte, assetsCount int) (map[string]ids.ID, error) {
	parser, err := xchaintxs.NewParser([]fxs.Fx{
		&secp256k1fx.Fx{},
	})
	if err != nil {
		return map[string]ids.ID{}, err
	}

	genesisCodec := parser.GenesisCodec()
	genesis := avm.Genesis{}
	if _, err := genesisCodec.Unmarshal(jvmGenesisBytes, &genesis); err != nil {
		return map[string]ids.ID{}, err
	}

	if len(genesis.Txs) == 0 {
		return map[string]ids.ID{}, errNoTxs
	}
	txs := map[string]ids.ID{}

	for i := 0; i < assetsCount; i++ {
		genesisTx := genesis.Txs[i]
		tx := xchaintxs.Tx{Unsigned: &genesisTx.CreateAssetTx}
		if err := parser.InitializeGenesisTx(&tx); err != nil {
			return map[string]ids.ID{}, err
		}
		txs[genesisTx.Symbol] = tx.ID()
	}
	return txs, nil
}<|MERGE_RESOLUTION|>--- conflicted
+++ resolved
@@ -33,21 +33,12 @@
 )
 
 var (
-<<<<<<< HEAD
-	errStakeDurationTooHigh   = errors.New("initial stake duration larger than maximum configured")
-	errNoInitiallyStakedFunds = errors.New("initial staked funds cannot be empty")
-	errNoSupply               = errors.New("initial supply must be > 0")
-	errNoStakeDuration        = errors.New("initial stake duration must be > 0")
-	errNoStakers              = errors.New("initial stakers must be > 0")
-	errNoEVMChainGenesis      = errors.New("evm genesis cannot be empty")
-	errNoTxs                  = errors.New("genesis creates no transactions")
-=======
 	errStakeDurationTooHigh            = errors.New("initial stake duration larger than maximum configured")
 	errNoInitiallyStakedFunds          = errors.New("initial staked funds cannot be empty")
 	errNoSupply                        = errors.New("initial supply must be > 0")
 	errNoStakeDuration                 = errors.New("initial stake duration must be > 0")
 	errNoStakers                       = errors.New("initial stakers must be > 0")
-	errNoCChainGenesis                 = errors.New("C-Chain genesis cannot be empty")
+	errNoEVMChainGenesis               = errors.New("evm genesis cannot be empty")
 	errNoTxs                           = errors.New("genesis creates no transactions")
 	errNoAllocationToStake             = errors.New("no allocation to stake")
 	errDuplicateInitiallyStakedAddress = errors.New("duplicate initially staked address")
@@ -55,7 +46,6 @@
 	errFutureStartTime                 = errors.New("startTime cannot be in the future")
 	errInitialStakeDurationTooLow      = errors.New("initial stake duration is too low")
 	errOverridesStandardNetworkConfig  = errors.New("overrides standard network genesis config")
->>>>>>> ef6a2a2f
 )
 
 // validateInitialStakedFunds ensures all staked
@@ -615,7 +605,7 @@
 	platformvmArgs.Chains = []api.Chain{
 		{
 			GenesisData: avmReply.Bytes,
-			SubnetID:  constants.PrimaryNetworkID,
+			SubnetID:    constants.PrimaryNetworkID,
 			VMID:        constants.AVMID,
 			FxIDs: []ids.ID{
 				secp256k1fx.ID,
@@ -627,126 +617,126 @@
 		},
 		{
 			GenesisData:  juneGenesisStr,
-			SubnetID:   constants.PrimaryNetworkID,
+			SubnetID:     constants.PrimaryNetworkID,
 			VMID:         constants.EVMID,
 			Name:         "JUNE-Chain",
 			ChainAssetID: assetsIDs[june.Symbol],
 		},
 		{
 			GenesisData:  eth1GenesisStr,
-			SubnetID:   constants.PrimaryNetworkID,
+			SubnetID:     constants.PrimaryNetworkID,
 			VMID:         constants.EVMID,
 			Name:         "ETH1-Chain",
 			ChainAssetID: assetsIDs[eth1.Symbol],
 		},
 		{
 			GenesisData:  mbtc1GenesisStr,
-			SubnetID:   constants.PrimaryNetworkID,
+			SubnetID:     constants.PrimaryNetworkID,
 			VMID:         constants.EVMID,
 			Name:         "mBTC1-Chain",
 			ChainAssetID: assetsIDs[mbtc1.Symbol],
 		},
 		{
 			GenesisData:  doge1GenesisStr,
-			SubnetID:   constants.PrimaryNetworkID,
+			SubnetID:     constants.PrimaryNetworkID,
 			VMID:         constants.EVMID,
 			Name:         "DOGE1-Chain",
 			ChainAssetID: assetsIDs[doge1.Symbol],
 		},
 		{
 			GenesisData:  tusd1GenesisStr,
-			SubnetID:   constants.PrimaryNetworkID,
+			SubnetID:     constants.PrimaryNetworkID,
 			VMID:         constants.EVMID,
 			Name:         "TUSD1-Chain",
 			ChainAssetID: assetsIDs[tusd1.Symbol],
 		},
 		{
 			GenesisData:  usdt1GenesisStr,
-			SubnetID:   constants.PrimaryNetworkID,
+			SubnetID:     constants.PrimaryNetworkID,
 			VMID:         constants.EVMID,
 			Name:         "USDT1-Chain",
 			ChainAssetID: assetsIDs[usdt1.Symbol],
 		},
 		{
 			GenesisData:  dai1GenesisStr,
-			SubnetID:   constants.PrimaryNetworkID,
+			SubnetID:     constants.PrimaryNetworkID,
 			VMID:         constants.EVMID,
 			Name:         "DAI1-Chain",
 			ChainAssetID: assetsIDs[dai1.Symbol],
 		},
 		{
 			GenesisData:  euroc1GenesisStr,
-			SubnetID:   constants.PrimaryNetworkID,
+			SubnetID:     constants.PrimaryNetworkID,
 			VMID:         constants.EVMID,
 			Name:         "EUROC1-Chain",
 			ChainAssetID: assetsIDs[euroc1.Symbol],
 		},
 		{
 			GenesisData:  ltc1GenesisStr,
-			SubnetID:   constants.PrimaryNetworkID,
+			SubnetID:     constants.PrimaryNetworkID,
 			VMID:         constants.EVMID,
 			Name:         "LTC1-Chain",
 			ChainAssetID: assetsIDs[ltc1.Symbol],
 		},
 		{
 			GenesisData:  xlm1GenesisStr,
-			SubnetID:   constants.PrimaryNetworkID,
+			SubnetID:     constants.PrimaryNetworkID,
 			VMID:         constants.EVMID,
 			Name:         "XLM1-Chain",
 			ChainAssetID: assetsIDs[xlm1.Symbol],
 		},
 		{
 			GenesisData:  bch1GenesisStr,
-			SubnetID:   constants.PrimaryNetworkID,
+			SubnetID:     constants.PrimaryNetworkID,
 			VMID:         constants.EVMID,
 			Name:         "BCH1-Chain",
 			ChainAssetID: assetsIDs[bch1.Symbol],
 		},
 		{
 			GenesisData:  paxg1GenesisStr,
-			SubnetID:   constants.PrimaryNetworkID,
+			SubnetID:     constants.PrimaryNetworkID,
 			VMID:         constants.EVMID,
 			Name:         "PAXG1-Chain",
 			ChainAssetID: assetsIDs[paxg1.Symbol],
 		},
 		{
 			GenesisData:  icp1GenesisStr,
-			SubnetID:   constants.PrimaryNetworkID,
+			SubnetID:     constants.PrimaryNetworkID,
 			VMID:         constants.EVMID,
 			Name:         "ICP1-Chain",
 			ChainAssetID: assetsIDs[icp1.Symbol],
 		},
 		{
 			GenesisData:  xidr1GenesisStr,
-			SubnetID:   constants.PrimaryNetworkID,
+			SubnetID:     constants.PrimaryNetworkID,
 			VMID:         constants.EVMID,
 			Name:         "XIDR1-Chain",
 			ChainAssetID: assetsIDs[xidr1.Symbol],
 		},
 		{
 			GenesisData:  xsgd1GenesisStr,
-			SubnetID:   constants.PrimaryNetworkID,
+			SubnetID:     constants.PrimaryNetworkID,
 			VMID:         constants.EVMID,
 			Name:         "XSGD1-Chain",
 			ChainAssetID: assetsIDs[xsgd1.Symbol],
 		},
 		{
 			GenesisData:  etc1GenesisStr,
-			SubnetID:   constants.PrimaryNetworkID,
+			SubnetID:     constants.PrimaryNetworkID,
 			VMID:         constants.EVMID,
 			Name:         "ETC1-Chain",
 			ChainAssetID: assetsIDs[etc1.Symbol],
 		},
 		{
 			GenesisData:  r1000GenesisStr,
-			SubnetID:   constants.PrimaryNetworkID,
+			SubnetID:     constants.PrimaryNetworkID,
 			VMID:         constants.EVMID,
 			Name:         "R1000-Chain",
 			ChainAssetID: assetsIDs[r1000.Symbol],
 		},
 		{
 			GenesisData:  r10GenesisStr,
-			SubnetID:   constants.PrimaryNetworkID,
+			SubnetID:     constants.PrimaryNetworkID,
 			VMID:         constants.EVMID,
 			Name:         "R10-Chain",
 			ChainAssetID: assetsIDs[r10.Symbol],
