// Copyright (C) 2019-2024, Ava Labs, Inc. All rights reserved.
// See the file LICENSE for licensing terms.

package chains

import (
	"context"
	"crypto"
	"crypto/tls"
	"errors"
	"fmt"
	"os"
	"path/filepath"
	"sync"
	"time"

	"github.com/prometheus/client_golang/prometheus"
	"go.uber.org/zap"

	"github.com/ava-labs/avalanchego/api/health"
	"github.com/ava-labs/avalanchego/api/keystore"
	"github.com/ava-labs/avalanchego/api/metrics"
	"github.com/ava-labs/avalanchego/api/server"
	"github.com/ava-labs/avalanchego/chains/atomic"
	"github.com/ava-labs/avalanchego/database"
	"github.com/ava-labs/avalanchego/database/meterdb"
	"github.com/ava-labs/avalanchego/database/prefixdb"
	"github.com/ava-labs/avalanchego/ids"
	"github.com/ava-labs/avalanchego/message"
	"github.com/ava-labs/avalanchego/network"
	"github.com/ava-labs/avalanchego/proto/pb/p2p"
	"github.com/ava-labs/avalanchego/snow"
	"github.com/ava-labs/avalanchego/snow/engine/avalanche/state"
	"github.com/ava-labs/avalanchego/snow/engine/avalanche/vertex"
	"github.com/ava-labs/avalanchego/snow/engine/common"
	"github.com/ava-labs/avalanchego/snow/engine/common/queue"
	"github.com/ava-labs/avalanchego/snow/engine/common/tracker"
	"github.com/ava-labs/avalanchego/snow/engine/snowman/block"
	"github.com/ava-labs/avalanchego/snow/engine/snowman/syncer"
	"github.com/ava-labs/avalanchego/snow/networking/handler"
	"github.com/ava-labs/avalanchego/snow/networking/router"
	"github.com/ava-labs/avalanchego/snow/networking/sender"
	"github.com/ava-labs/avalanchego/snow/networking/timeout"
	"github.com/ava-labs/avalanchego/snow/validators"
	"github.com/ava-labs/avalanchego/staking"
	"github.com/ava-labs/avalanchego/subnets"
	"github.com/ava-labs/avalanchego/trace"
	"github.com/ava-labs/avalanchego/utils/buffer"
	"github.com/ava-labs/avalanchego/utils/constants"
	"github.com/ava-labs/avalanchego/utils/crypto/bls"
	"github.com/ava-labs/avalanchego/utils/logging"
	"github.com/ava-labs/avalanchego/utils/metric"
	"github.com/ava-labs/avalanchego/utils/perms"
	"github.com/ava-labs/avalanchego/utils/set"
	"github.com/ava-labs/avalanchego/version"
	"github.com/ava-labs/avalanchego/vms"
	"github.com/ava-labs/avalanchego/vms/fx"
	"github.com/ava-labs/avalanchego/vms/metervm"
	"github.com/ava-labs/avalanchego/vms/nftfx"
	"github.com/ava-labs/avalanchego/vms/platformvm/warp"
	"github.com/ava-labs/avalanchego/vms/propertyfx"
	"github.com/ava-labs/avalanchego/vms/proposervm"
	"github.com/ava-labs/avalanchego/vms/secp256k1fx"
	"github.com/ava-labs/avalanchego/vms/tracedvm"

	smcon "github.com/ava-labs/avalanchego/snow/consensus/snowman"
	aveng "github.com/ava-labs/avalanchego/snow/engine/avalanche"
	avbootstrap "github.com/ava-labs/avalanchego/snow/engine/avalanche/bootstrap"
	avagetter "github.com/ava-labs/avalanchego/snow/engine/avalanche/getter"
	smeng "github.com/ava-labs/avalanchego/snow/engine/snowman"
	smbootstrap "github.com/ava-labs/avalanchego/snow/engine/snowman/bootstrap"
	snowgetter "github.com/ava-labs/avalanchego/snow/engine/snowman/getter"
	timetracker "github.com/ava-labs/avalanchego/snow/networking/tracker"
)

const (
	defaultChannelSize = 1
	initialQueueSize   = 3
)

var (
	// Commonly shared VM DB prefix
	VMDBPrefix = []byte("vm")

	// Bootstrapping prefixes for LinearizableVMs
	VertexDBPrefix              = []byte("vertex")
	VertexBootstrappingDBPrefix = []byte("vertex_bs")
	TxBootstrappingDBPrefix     = []byte("tx_bs")
	BlockBootstrappingDBPrefix  = []byte("block_bs")

	// Bootstrapping prefixes for ChainVMs
	ChainBootstrappingDBPrefix = []byte("bs")

	errUnknownVMType           = errors.New("the vm should have type avalanche.DAGVM or snowman.ChainVM")
	errCreatePlatformVM        = errors.New("attempted to create a chain running the PlatformVM")
	errNotBootstrapped         = errors.New("subnets not bootstrapped")
	errPartialSyncAsAValidator = errors.New("partial sync should not be configured for a validator")

	fxs = map[ids.ID]fx.Factory{
		secp256k1fx.ID: &secp256k1fx.Factory{},
		nftfx.ID:       &nftfx.Factory{},
		propertyfx.ID:  &propertyfx.Factory{},
	}

	_ Manager = (*manager)(nil)
)

// Manager manages the chains running on this node.
// It can:
//   - Create a chain
//   - Add a registrant. When a chain is created, each registrant calls
//     RegisterChain with the new chain as the argument.
//   - Manage the aliases of chains
type Manager interface {
	ids.Aliaser

	// Queues a chain to be created in the future after chain creator is unblocked.
	// This is only called from the P-chain thread to create other chains
	// Queued chains are created only after P-chain is bootstrapped.
	// This assumes only chains in tracked subnets are queued.
	QueueChainCreation(ChainParameters)

	// Add a registrant [r]. Every time a chain is
	// created, [r].RegisterChain([new chain]) is called.
	AddRegistrant(Registrant)

	// Given an alias, return the ID of the chain associated with that alias
	Lookup(string) (ids.ID, error)

	// Given an alias, return the ID of the VM associated with that alias
	LookupVM(string) (ids.ID, error)

	// Returns true iff the chain with the given ID exists and is finished bootstrapping
	IsBootstrapped(ids.ID) bool

	// Starts the chain creator with the initial platform chain parameters, must
	// be called once.
	StartChainCreator(platformChain ChainParameters) error

	Shutdown()
}

// ChainParameters defines the chain being created
type ChainParameters struct {
	// The ID of the chain being created.
	ID ids.ID
	// ID of the subnet that validates this chain.
	SubnetID ids.ID
	// The genesis data of this chain's ledger.
	GenesisData []byte
	// The ID of the vm this chain is running.
	VMID ids.ID
	// The IDs of the feature extensions this chain is running.
	FxIDs []ids.ID
	// The main asset used by this chain to pay the fees.
	ChainAssetID ids.ID
	// Invariant: Only used when [ID] is the P-chain ID.
	CustomBeacons validators.Manager
}

type chain struct {
	Name    string
	Context *snow.ConsensusContext
	VM      common.VM
	Handler handler.Handler
}

// ChainConfig is configuration settings for the current execution.
// [Config] is the user-provided config blob for the chain.
// [Upgrade] is a chain-specific blob for coordinating upgrades.
type ChainConfig struct {
	Config  []byte
	Upgrade []byte
}

type ManagerConfig struct {
	SybilProtectionEnabled bool
	StakingTLSCert         tls.Certificate // needed to sign snowman++ blocks
	StakingBLSKey          *bls.SecretKey
	TracingEnabled         bool
	// Must not be used unless [TracingEnabled] is true as this may be nil.
	Tracer                    trace.Tracer
	Log                       logging.Logger
	LogFactory                logging.Factory
	VMManager                 vms.Manager // Manage mappings from vm ID --> vm
	BlockAcceptorGroup        snow.AcceptorGroup
	TxAcceptorGroup           snow.AcceptorGroup
	VertexAcceptorGroup       snow.AcceptorGroup
	DB                        database.Database
	MsgCreator                message.OutboundMsgBuilder // message creator, shared with network
	Router                    router.Router              // Routes incoming messages to the appropriate chain
	Net                       network.Network            // Sends consensus messages to other validators
	Validators                validators.Manager         // Validators validating on this chain
	NodeID                    ids.NodeID                 // The ID of this node
	NetworkID                 uint32                     // ID of the network this node is connected to
	PartialSyncPrimaryNetwork bool
	Server                    server.Server // Handles HTTP API calls
	Keystore                  keystore.Keystore
	AtomicMemory              *atomic.Memory
	AVAXAssetID               ids.ID
	XChainID                  ids.ID          // ID of the X-Chain,
	CChainID                  ids.ID          // ID of the C-Chain,
	CriticalChains            set.Set[ids.ID] // Chains that can't exit gracefully
	TimeoutManager            timeout.Manager // Manages request timeouts when sending messages to other validators
	Health                    health.Registerer
	SubnetConfigs             map[ids.ID]subnets.Config // ID -> SubnetConfig
	ChainConfigs              map[string]ChainConfig    // alias -> ChainConfig
	// ShutdownNodeFunc allows the chain manager to issue a request to shutdown the node
	ShutdownNodeFunc func(exitCode int)
	MeterVMEnabled   bool // Should each VM be wrapped with a MeterVM
	Metrics          metrics.MultiGatherer

	FrontierPollFrequency   time.Duration
	ConsensusAppConcurrency int

	// Max Time to spend fetching a container and its
	// ancestors when responding to a GetAncestors
	BootstrapMaxTimeGetAncestors time.Duration
	// Max number of containers in an ancestors message sent by this node.
	BootstrapAncestorsMaxContainersSent int
	// This node will only consider the first [AncestorsMaxContainersReceived]
	// containers in an ancestors message it receives.
	BootstrapAncestorsMaxContainersReceived int

	ApricotPhase4Time            time.Time
	ApricotPhase4MinPChainHeight uint64

	// Tracks CPU/disk usage caused by each peer.
	ResourceTracker timetracker.ResourceTracker

	StateSyncBeacons []ids.NodeID

	ChainDataDir string

	Subnets *Subnets
}

type manager struct {
	// Note: The string representation of a chain's ID is also considered to be an alias of the chain
	// That is, [chainID].String() is an alias for the chain, too
	ids.Aliaser
	ManagerConfig

	stakingSigner crypto.Signer
	stakingCert   *staking.Certificate

	// Those notified when a chain is created
	registrants []Registrant

	// queue that holds chain create requests
	chainsQueue buffer.BlockingDeque[ChainParameters]
	// unblocks chain creator to start processing the queue
	unblockChainCreatorCh chan struct{}
	// shutdown the chain creator goroutine if the queue hasn't started to be
	// processed.
	chainCreatorShutdownCh chan struct{}
	chainCreatorExited     sync.WaitGroup

	chainsLock sync.Mutex
	// Key: Chain's ID
	// Value: The chain
	chains map[ids.ID]handler.Handler

	// snowman++ related interface to allow validators retrieval
	validatorState validators.State
}

// New returns a new Manager
func New(config *ManagerConfig) Manager {
	return &manager{
		Aliaser:                ids.NewAliaser(),
		ManagerConfig:          *config,
		stakingSigner:          config.StakingTLSCert.PrivateKey.(crypto.Signer),
		stakingCert:            staking.CertificateFromX509(config.StakingTLSCert.Leaf),
		chains:                 make(map[ids.ID]handler.Handler),
		chainsQueue:            buffer.NewUnboundedBlockingDeque[ChainParameters](initialQueueSize),
		unblockChainCreatorCh:  make(chan struct{}),
		chainCreatorShutdownCh: make(chan struct{}),
	}
}

// QueueChainCreation queues a chain creation request
// Invariant: Tracked Subnet must be checked before calling this function
func (m *manager) QueueChainCreation(chainParams ChainParameters) {
	if sb, _ := m.Subnets.GetOrCreate(chainParams.SubnetID); !sb.AddChain(chainParams.ID) {
		m.Log.Debug("skipping chain creation",
			zap.String("reason", "chain already staged"),
			zap.Stringer("subnetID", chainParams.SubnetID),
			zap.Stringer("chainID", chainParams.ID),
			zap.Stringer("vmID", chainParams.VMID),
		)
		return
	}

	if ok := m.chainsQueue.PushRight(chainParams); !ok {
		m.Log.Warn("skipping chain creation",
			zap.String("reason", "couldn't enqueue chain"),
			zap.Stringer("subnetID", chainParams.SubnetID),
			zap.Stringer("chainID", chainParams.ID),
			zap.Stringer("vmID", chainParams.VMID),
		)
	}
}

// createChain creates and starts the chain
//
// Note: it is expected for the subnet to already have the chain registered as
// bootstrapping before this function is called
func (m *manager) createChain(chainParams ChainParameters) {
	m.Log.Info("creating chain",
		zap.Stringer("subnetID", chainParams.SubnetID),
		zap.Stringer("chainID", chainParams.ID),
		zap.Stringer("vmID", chainParams.VMID),
		zap.Stringer("chainAssetID", chainParams.ChainAssetID),
	)

	sb, _ := m.Subnets.GetOrCreate(chainParams.SubnetID)

	// Note: buildChain builds all chain's relevant objects (notably engine and handler)
	// but does not start their operations. Starting of the handler (which could potentially
	// issue some internal messages), is delayed until chain dispatching is started and
	// the chain is registered in the manager. This ensures that no message generated by handler
	// upon start is dropped.
	chain, err := m.buildChain(chainParams, sb)
	if err != nil {
		if m.CriticalChains.Contains(chainParams.ID) {
			// Shut down if we fail to create a required chain (i.e. X, P or C)
			m.Log.Fatal("error creating required chain",
				zap.Stringer("subnetID", chainParams.SubnetID),
				zap.Stringer("chainID", chainParams.ID),
				zap.Stringer("vmID", chainParams.VMID),
				zap.Error(err),
			)
			go m.ShutdownNodeFunc(1)
			return
		}

		chainAlias := m.PrimaryAliasOrDefault(chainParams.ID)
		m.Log.Error("error creating chain",
			zap.Stringer("subnetID", chainParams.SubnetID),
			zap.Stringer("chainID", chainParams.ID),
			zap.String("chainAlias", chainAlias),
			zap.Stringer("vmID", chainParams.VMID),
			zap.Error(err),
		)

		// Register the health check for this chain regardless of if it was
		// created or not. This attempts to notify the node operator that their
		// node may not be properly validating the subnet they expect to be
		// validating.
		healthCheckErr := fmt.Errorf("failed to create chain on subnet %s: %w", chainParams.SubnetID, err)
		err := m.Health.RegisterHealthCheck(
			chainAlias,
			health.CheckerFunc(func(context.Context) (interface{}, error) {
				return nil, healthCheckErr
			}),
			chainParams.SubnetID.String(),
		)
		if err != nil {
			m.Log.Error("failed to register failing health check",
				zap.Stringer("subnetID", chainParams.SubnetID),
				zap.Stringer("chainID", chainParams.ID),
				zap.String("chainAlias", chainAlias),
				zap.Stringer("vmID", chainParams.VMID),
				zap.Error(err),
			)
		}
		return
	}

	m.chainsLock.Lock()
	m.chains[chainParams.ID] = chain.Handler
	m.chainsLock.Unlock()

	// Associate the newly created chain with its default alias
	if err := m.Alias(chainParams.ID, chainParams.ID.String()); err != nil {
		m.Log.Error("failed to alias the new chain with itself",
			zap.Stringer("subnetID", chainParams.SubnetID),
			zap.Stringer("chainID", chainParams.ID),
			zap.Stringer("vmID", chainParams.VMID),
			zap.Error(err),
		)
	}

	// Notify those that registered to be notified when a new chain is created
	m.notifyRegistrants(chain.Name, chain.Context, chain.VM)

	// Allows messages to be routed to the new chain. If the handler hasn't been
	// started and a message is forwarded, then the message will block until the
	// handler is started.
	m.ManagerConfig.Router.AddChain(context.TODO(), chain.Handler)

	// Register bootstrapped health checks after P chain has been added to
	// chains.
	//
	// Note: Registering this after the chain has been tracked prevents a race
	//       condition between the health check and adding the first chain to
	//       the manager.
	if chainParams.ID == constants.PlatformChainID {
		if err := m.registerBootstrappedHealthChecks(); err != nil {
			chain.Handler.StopWithError(context.TODO(), err)
		}
	}

	// Tell the chain to start processing messages.
	// If the X, P, or C Chain panics, do not attempt to recover
	chain.Handler.Start(context.TODO(), !m.CriticalChains.Contains(chainParams.ID))
}

// Create a chain
func (m *manager) buildChain(chainParams ChainParameters, sb subnets.Subnet) (*chain, error) {
	if chainParams.ID != constants.PlatformChainID && chainParams.VMID == constants.PlatformVMID {
		return nil, errCreatePlatformVM
	}
	primaryAlias := m.PrimaryAliasOrDefault(chainParams.ID)

	// Create this chain's data directory
	chainDataDir := filepath.Join(m.ChainDataDir, chainParams.ID.String())
	if err := os.MkdirAll(chainDataDir, perms.ReadWriteExecute); err != nil {
		return nil, fmt.Errorf("error while creating chain data directory %w", err)
	}

	// Create the log and context of the chain
	chainLog, err := m.LogFactory.MakeChain(primaryAlias)
	if err != nil {
		return nil, fmt.Errorf("error while creating chain's log %w", err)
	}

	consensusMetrics := prometheus.NewRegistry()
	chainNamespace := metric.AppendNamespace(constants.PlatformName, primaryAlias)
	if err := m.Metrics.Register(chainNamespace, consensusMetrics); err != nil {
		return nil, fmt.Errorf("error while registering chain's metrics %w", err)
	}

	// This converts the prefix for all the Avalanche consensus metrics from
	// `avalanche_{chainID}_` into `avalanche_{chainID}_avalanche_` so that
	// there are no conflicts when registering the Snowman consensus metrics.
	avalancheConsensusMetrics := prometheus.NewRegistry()
	avalancheDAGNamespace := metric.AppendNamespace(chainNamespace, "avalanche")
	if err := m.Metrics.Register(avalancheDAGNamespace, avalancheConsensusMetrics); err != nil {
		return nil, fmt.Errorf("error while registering DAG metrics %w", err)
	}

	vmMetrics := metrics.NewOptionalGatherer()
	vmNamespace := metric.AppendNamespace(chainNamespace, "vm")
	if err := m.Metrics.Register(vmNamespace, vmMetrics); err != nil {
		return nil, fmt.Errorf("error while registering vm's metrics %w", err)
	}

	ctx := &snow.ConsensusContext{
		Context: &snow.Context{
			NetworkID: m.NetworkID,
			SubnetID:  chainParams.SubnetID,
			ChainID:   chainParams.ID,
			NodeID:    m.NodeID,
			PublicKey: bls.PublicFromSecretKey(m.StakingBLSKey),

			XChainID:     m.XChainID,
			CChainID:     m.CChainID,
			AVAXAssetID:  m.AVAXAssetID,
			ChainAssetID: chainParams.ChainAssetID,

			Log:          chainLog,
			Keystore:     m.Keystore.NewBlockchainKeyStore(chainParams.ID),
			SharedMemory: m.AtomicMemory.NewSharedMemory(chainParams.ID),
			BCLookup:     m,
			Metrics:      vmMetrics,

			WarpSigner: warp.NewSigner(m.StakingBLSKey, m.NetworkID, chainParams.ID),

			ValidatorState: m.validatorState,
			ChainDataDir:   chainDataDir,
		},
		BlockAcceptor:       m.BlockAcceptorGroup,
		TxAcceptor:          m.TxAcceptorGroup,
		VertexAcceptor:      m.VertexAcceptorGroup,
		Registerer:          consensusMetrics,
		AvalancheRegisterer: avalancheConsensusMetrics,
	}

	// Get a factory for the vm we want to use on our chain
	vmFactory, err := m.VMManager.GetFactory(chainParams.VMID)
	if err != nil {
		return nil, fmt.Errorf("error while getting vmFactory: %w", err)
	}

	// Create the chain
	vm, err := vmFactory.New(chainLog)
	if err != nil {
		return nil, fmt.Errorf("error while creating vm: %w", err)
	}
	// TODO: Shutdown VM if an error occurs

	chainFxs := make([]*common.Fx, len(chainParams.FxIDs))
	for i, fxID := range chainParams.FxIDs {
		fxFactory, ok := fxs[fxID]
		if !ok {
			return nil, fmt.Errorf("fx %s not found", fxID)
		}

		chainFxs[i] = &common.Fx{
			ID: fxID,
			Fx: fxFactory.New(),
		}
	}

	var chain *chain
	switch vm := vm.(type) {
	case vertex.LinearizableVMWithEngine:
		chain, err = m.createAvalancheChain(
			ctx,
			chainParams.GenesisData,
			m.Validators,
			vm,
			chainFxs,
			sb,
		)
		if err != nil {
			return nil, fmt.Errorf("error while creating new avalanche vm %w", err)
		}
	case block.ChainVM:
		beacons := m.Validators
		if chainParams.ID == constants.PlatformChainID {
			beacons = chainParams.CustomBeacons
		}

		chain, err = m.createSnowmanChain(
			ctx,
			chainParams.GenesisData,
			m.Validators,
			beacons,
			vm,
			chainFxs,
			sb,
		)
		if err != nil {
			return nil, fmt.Errorf("error while creating new snowman vm %w", err)
		}
	default:
		return nil, errUnknownVMType
	}

	// Register the chain with the timeout manager
	if err := m.TimeoutManager.RegisterChain(ctx); err != nil {
		return nil, err
	}

	return chain, nil
}

func (m *manager) AddRegistrant(r Registrant) {
	m.registrants = append(m.registrants, r)
}

// Create a DAG-based blockchain that uses Avalanche
func (m *manager) createAvalancheChain(
	ctx *snow.ConsensusContext,
	genesisData []byte,
	vdrs validators.Manager,
	vm vertex.LinearizableVMWithEngine,
	fxs []*common.Fx,
	sb subnets.Subnet,
) (*chain, error) {
	ctx.Lock.Lock()
	defer ctx.Lock.Unlock()

	ctx.State.Set(snow.EngineState{
		Type:  p2p.EngineType_ENGINE_TYPE_AVALANCHE,
		State: snow.Initializing,
	})

	meterDB, err := meterdb.New("db", ctx.Registerer, m.DB)
	if err != nil {
		return nil, err
	}
	prefixDB := prefixdb.New(ctx.ChainID[:], meterDB)
	vmDB := prefixdb.New(VMDBPrefix, prefixDB)
	vertexDB := prefixdb.New(VertexDBPrefix, prefixDB)
	vertexBootstrappingDB := prefixdb.New(VertexBootstrappingDBPrefix, prefixDB)
	txBootstrappingDB := prefixdb.New(TxBootstrappingDBPrefix, prefixDB)
	blockBootstrappingDB := prefixdb.New(BlockBootstrappingDBPrefix, prefixDB)

	vtxBlocker, err := queue.NewWithMissing(vertexBootstrappingDB, "vtx", ctx.AvalancheRegisterer)
	if err != nil {
		return nil, err
	}
	txBlocker, err := queue.New(txBootstrappingDB, "tx", ctx.AvalancheRegisterer)
	if err != nil {
		return nil, err
	}
	blockBlocker, err := queue.NewWithMissing(blockBootstrappingDB, "block", ctx.Registerer)
	if err != nil {
		return nil, err
	}

	// Passes messages from the avalanche engines to the network
	avalancheMessageSender, err := sender.New(
		ctx,
		m.MsgCreator,
		m.Net,
		m.ManagerConfig.Router,
		m.TimeoutManager,
		p2p.EngineType_ENGINE_TYPE_AVALANCHE,
		sb,
	)
	if err != nil {
		return nil, fmt.Errorf("couldn't initialize avalanche sender: %w", err)
	}

	if m.TracingEnabled {
		avalancheMessageSender = sender.Trace(avalancheMessageSender, m.Tracer)
	}

	err = m.VertexAcceptorGroup.RegisterAcceptor(
		ctx.ChainID,
		"gossip",
		avalancheMessageSender,
		false,
	)
	if err != nil { // Set up the event dispatcher
		return nil, fmt.Errorf("problem initializing event dispatcher: %w", err)
	}

	// Passes messages from the snowman engines to the network
	snowmanMessageSender, err := sender.New(
		ctx,
		m.MsgCreator,
		m.Net,
		m.ManagerConfig.Router,
		m.TimeoutManager,
		p2p.EngineType_ENGINE_TYPE_SNOWMAN,
		sb,
	)
	if err != nil {
		return nil, fmt.Errorf("couldn't initialize avalanche sender: %w", err)
	}

	if m.TracingEnabled {
		snowmanMessageSender = sender.Trace(snowmanMessageSender, m.Tracer)
	}

	err = m.BlockAcceptorGroup.RegisterAcceptor(
		ctx.ChainID,
		"gossip",
		snowmanMessageSender,
		false,
	)
	if err != nil { // Set up the event dispatcher
		return nil, fmt.Errorf("problem initializing event dispatcher: %w", err)
	}

	chainConfig, err := m.getChainConfig(ctx.ChainID)
	if err != nil {
		return nil, fmt.Errorf("error while fetching chain config: %w", err)
	}

	dagVM := vm
	if m.MeterVMEnabled {
		dagVM = metervm.NewVertexVM(dagVM)
	}
	if m.TracingEnabled {
		dagVM = tracedvm.NewVertexVM(dagVM, m.Tracer)
	}

	// Handles serialization/deserialization of vertices and also the
	// persistence of vertices
	vtxManager := state.NewSerializer(
		state.SerializerConfig{
			ChainID:     ctx.ChainID,
			VM:          dagVM,
			DB:          vertexDB,
			Log:         ctx.Log,
			CortinaTime: version.GetCortinaTime(ctx.NetworkID),
		},
	)

	avalancheRegisterer := metrics.NewOptionalGatherer()
	snowmanRegisterer := metrics.NewOptionalGatherer()

	registerer := metrics.NewMultiGatherer()
	if err := registerer.Register("avalanche", avalancheRegisterer); err != nil {
		return nil, err
	}
	if err := registerer.Register("", snowmanRegisterer); err != nil {
		return nil, err
	}
	if err := ctx.Context.Metrics.Register(registerer); err != nil {
		return nil, err
	}

	ctx.Context.Metrics = avalancheRegisterer

	// The channel through which a VM may send messages to the consensus engine
	// VM uses this channel to notify engine that a block is ready to be made
	msgChan := make(chan common.Message, defaultChannelSize)

	// The only difference between using avalancheMessageSender and
	// snowmanMessageSender here is where the metrics will be placed. Because we
	// end up using this sender after the linearization, we pass in
	// snowmanMessageSender here.
	err = dagVM.Initialize(
		context.TODO(),
		ctx.Context,
		vmDB,
		genesisData,
		chainConfig.Upgrade,
		chainConfig.Config,
		msgChan,
		fxs,
		snowmanMessageSender,
	)
	if err != nil {
		return nil, fmt.Errorf("error during vm's Initialize: %w", err)
	}

	// Initialize the ProposerVM and the vm wrapped inside it
	var (
		minBlockDelay       = proposervm.DefaultMinBlockDelay
		numHistoricalBlocks = proposervm.DefaultNumHistoricalBlocks
	)
	if subnetCfg, ok := m.SubnetConfigs[ctx.SubnetID]; ok {
		minBlockDelay = subnetCfg.ProposerMinBlockDelay
		numHistoricalBlocks = subnetCfg.ProposerNumHistoricalBlocks
	}
	m.Log.Info("creating proposervm wrapper",
		zap.Time("activationTime", m.ApricotPhase4Time),
		zap.Uint64("minPChainHeight", m.ApricotPhase4MinPChainHeight),
		zap.Duration("minBlockDelay", minBlockDelay),
		zap.Uint64("numHistoricalBlocks", numHistoricalBlocks),
	)

	chainAlias := m.PrimaryAliasOrDefault(ctx.ChainID)

	// Note: this does not use [dagVM] to ensure we use the [vm]'s height index.
	untracedVMWrappedInsideProposerVM := NewLinearizeOnInitializeVM(vm)

	var vmWrappedInsideProposerVM block.ChainVM = untracedVMWrappedInsideProposerVM
	if m.TracingEnabled {
		vmWrappedInsideProposerVM = tracedvm.NewBlockVM(vmWrappedInsideProposerVM, chainAlias, m.Tracer)
	}

	// Note: vmWrappingProposerVM is the VM that the Snowman engines should be
	// using.
	var vmWrappingProposerVM block.ChainVM = proposervm.New(
		vmWrappedInsideProposerVM,
		proposervm.Config{
			ActivationTime:      m.ApricotPhase4Time,
			DurangoTime:         version.GetDurangoTime(m.NetworkID),
			MinimumPChainHeight: m.ApricotPhase4MinPChainHeight,
			MinBlkDelay:         minBlockDelay,
			NumHistoricalBlocks: numHistoricalBlocks,
			StakingLeafSigner:   m.stakingSigner,
			StakingCertLeaf:     m.stakingCert,
		},
	)

	if m.MeterVMEnabled {
		vmWrappingProposerVM = metervm.NewBlockVM(vmWrappingProposerVM)
	}
	if m.TracingEnabled {
		vmWrappingProposerVM = tracedvm.NewBlockVM(vmWrappingProposerVM, "proposervm", m.Tracer)
	}

	// Note: linearizableVM is the VM that the Avalanche engines should be
	// using.
	linearizableVM := &initializeOnLinearizeVM{
		DAGVM:          dagVM,
		vmToInitialize: vmWrappingProposerVM,
		vmToLinearize:  untracedVMWrappedInsideProposerVM,

		registerer:   snowmanRegisterer,
		ctx:          ctx.Context,
		db:           vmDB,
		genesisBytes: genesisData,
		upgradeBytes: chainConfig.Upgrade,
		configBytes:  chainConfig.Config,
		toEngine:     msgChan,
		fxs:          fxs,
		appSender:    snowmanMessageSender,
	}

	bootstrapWeight, err := vdrs.TotalWeight(ctx.SubnetID)
	if err != nil {
		return nil, fmt.Errorf("error while fetching weight for subnet %s: %w", ctx.SubnetID, err)
	}

	consensusParams := sb.Config().ConsensusParameters
	sampleK := consensusParams.K
	if uint64(sampleK) > bootstrapWeight {
		sampleK = int(bootstrapWeight)
	}

	connectedValidators, err := tracker.NewMeteredPeers("", ctx.Registerer)
	if err != nil {
		return nil, fmt.Errorf("error creating peer tracker: %w", err)
	}
	vdrs.RegisterCallbackListener(ctx.SubnetID, connectedValidators)

	// Asynchronously passes messages from the network to the consensus engine
	h, err := handler.New(
		ctx,
		vdrs,
		msgChan,
		m.FrontierPollFrequency,
		m.ConsensusAppConcurrency,
		m.ResourceTracker,
		validators.UnhandledSubnetConnector, // avalanche chains don't use subnet connector
		sb,
		connectedValidators,
	)
	if err != nil {
		return nil, fmt.Errorf("error initializing network handler: %w", err)
	}

	connectedBeacons := tracker.NewPeers()
	startupTracker := tracker.NewStartup(connectedBeacons, (3*bootstrapWeight+3)/4)
	vdrs.RegisterCallbackListener(ctx.SubnetID, startupTracker)

	snowGetHandler, err := snowgetter.New(
		vmWrappingProposerVM,
		snowmanMessageSender,
		ctx.Log,
		m.BootstrapMaxTimeGetAncestors,
		m.BootstrapAncestorsMaxContainersSent,
		ctx.Registerer,
	)
	if err != nil {
		return nil, fmt.Errorf("couldn't initialize snow base message handler: %w", err)
	}

	var snowmanConsensus smcon.Consensus = &smcon.Topological{}
	if m.TracingEnabled {
		snowmanConsensus = smcon.Trace(snowmanConsensus, m.Tracer)
	}

	// Create engine, bootstrapper and state-syncer in this order,
	// to make sure start callbacks are duly initialized
	snowmanEngineConfig := smeng.Config{
		Ctx:                 ctx,
		AllGetsServer:       snowGetHandler,
		VM:                  vmWrappingProposerVM,
		Sender:              snowmanMessageSender,
		Validators:          vdrs,
		ConnectedValidators: connectedValidators,
		Params:              consensusParams,
		Consensus:           snowmanConsensus,
	}
	snowmanEngine, err := smeng.New(snowmanEngineConfig)
	if err != nil {
		return nil, fmt.Errorf("error initializing snowman engine: %w", err)
	}

	if m.TracingEnabled {
		snowmanEngine = smeng.TraceEngine(snowmanEngine, m.Tracer)
	}

	// create bootstrap gear
	bootstrapCfg := smbootstrap.Config{
		AllGetsServer:                  snowGetHandler,
		Ctx:                            ctx,
		Beacons:                        vdrs,
		SampleK:                        sampleK,
		StartupTracker:                 startupTracker,
		Sender:                         snowmanMessageSender,
		BootstrapTracker:               sb,
		Timer:                          h,
		AncestorsMaxContainersReceived: m.BootstrapAncestorsMaxContainersReceived,
		Blocked:                        blockBlocker,
		VM:                             vmWrappingProposerVM,
	}
	var snowmanBootstrapper common.BootstrapableEngine
	snowmanBootstrapper, err = smbootstrap.New(
		bootstrapCfg,
		snowmanEngine.Start,
	)
	if err != nil {
		return nil, fmt.Errorf("error initializing snowman bootstrapper: %w", err)
	}

	if m.TracingEnabled {
		snowmanBootstrapper = common.TraceBootstrapableEngine(snowmanBootstrapper, m.Tracer)
	}

	avaGetHandler, err := avagetter.New(
		vtxManager,
		avalancheMessageSender,
		ctx.Log,
		m.BootstrapMaxTimeGetAncestors,
		m.BootstrapAncestorsMaxContainersSent,
		ctx.AvalancheRegisterer,
	)
	if err != nil {
		return nil, fmt.Errorf("couldn't initialize avalanche base message handler: %w", err)
	}

	// create engine gear
	avalancheEngine := aveng.New(ctx, avaGetHandler, linearizableVM)
	if m.TracingEnabled {
		avalancheEngine = common.TraceEngine(avalancheEngine, m.Tracer)
	}

	// create bootstrap gear
	avalancheBootstrapperConfig := avbootstrap.Config{
<<<<<<< HEAD
		Config:             avalancheCommonCfg,
		AllGetsServer:      avaGetHandler,
		VtxBlocked:         vtxBlocker,
		TxBlocked:          txBlocker,
		Manager:            vtxManager,
		VM:                 linearizableVM,
		LinearizeOnStartup: true,
=======
		AllGetsServer:                  avaGetHandler,
		Ctx:                            ctx,
		Beacons:                        vdrs,
		StartupTracker:                 startupTracker,
		Sender:                         avalancheMessageSender,
		AncestorsMaxContainersReceived: m.BootstrapAncestorsMaxContainersReceived,
		VtxBlocked:                     vtxBlocker,
		TxBlocked:                      txBlocker,
		Manager:                        vtxManager,
		VM:                             linearizableVM,
	}
	if ctx.ChainID == m.XChainID {
		avalancheBootstrapperConfig.StopVertexID = version.CortinaXChainStopVertexID[ctx.NetworkID]
>>>>>>> daeacb18
	}

	avalancheBootstrapper, err := avbootstrap.New(
		avalancheBootstrapperConfig,
		snowmanBootstrapper.Start,
	)
	if err != nil {
		return nil, fmt.Errorf("error initializing avalanche bootstrapper: %w", err)
	}

	if m.TracingEnabled {
		avalancheBootstrapper = common.TraceBootstrapableEngine(avalancheBootstrapper, m.Tracer)
	}

	h.SetEngineManager(&handler.EngineManager{
		Avalanche: &handler.Engine{
			StateSyncer:  nil,
			Bootstrapper: avalancheBootstrapper,
			Consensus:    avalancheEngine,
		},
		Snowman: &handler.Engine{
			StateSyncer:  nil,
			Bootstrapper: snowmanBootstrapper,
			Consensus:    snowmanEngine,
		},
	})

	// Register health check for this chain
	if err := m.Health.RegisterHealthCheck(chainAlias, h, ctx.SubnetID.String()); err != nil {
		return nil, fmt.Errorf("couldn't add health check for chain %s: %w", chainAlias, err)
	}

	return &chain{
		Name:    chainAlias,
		Context: ctx,
		VM:      dagVM,
		Handler: h,
	}, nil
}

// Create a linear chain using the Snowman consensus engine
func (m *manager) createSnowmanChain(
	ctx *snow.ConsensusContext,
	genesisData []byte,
	vdrs validators.Manager,
	beacons validators.Manager,
	vm block.ChainVM,
	fxs []*common.Fx,
	sb subnets.Subnet,
) (*chain, error) {
	ctx.Lock.Lock()
	defer ctx.Lock.Unlock()

	ctx.State.Set(snow.EngineState{
		Type:  p2p.EngineType_ENGINE_TYPE_SNOWMAN,
		State: snow.Initializing,
	})

	meterDB, err := meterdb.New("db", ctx.Registerer, m.DB)
	if err != nil {
		return nil, err
	}
	prefixDB := prefixdb.New(ctx.ChainID[:], meterDB)
	vmDB := prefixdb.New(VMDBPrefix, prefixDB)
	bootstrappingDB := prefixdb.New(ChainBootstrappingDBPrefix, prefixDB)

	blocked, err := queue.NewWithMissing(bootstrappingDB, "block", ctx.Registerer)
	if err != nil {
		return nil, err
	}

	// Passes messages from the consensus engine to the network
	messageSender, err := sender.New(
		ctx,
		m.MsgCreator,
		m.Net,
		m.ManagerConfig.Router,
		m.TimeoutManager,
		p2p.EngineType_ENGINE_TYPE_SNOWMAN,
		sb,
	)
	if err != nil {
		return nil, fmt.Errorf("couldn't initialize sender: %w", err)
	}

	if m.TracingEnabled {
		messageSender = sender.Trace(messageSender, m.Tracer)
	}

	err = m.BlockAcceptorGroup.RegisterAcceptor(
		ctx.ChainID,
		"gossip",
		messageSender,
		false,
	)
	if err != nil { // Set up the event dispatcher
		return nil, fmt.Errorf("problem initializing event dispatcher: %w", err)
	}

	var (
		bootstrapFunc   func()
		subnetConnector = validators.UnhandledSubnetConnector
	)
	// If [m.validatorState] is nil then we are creating the P-Chain. Since the
	// P-Chain is the first chain to be created, we can use it to initialize
	// required interfaces for the other chains
	if m.validatorState == nil {
		valState, ok := vm.(validators.State)
		if !ok {
			return nil, fmt.Errorf("expected validators.State but got %T", vm)
		}

		if m.TracingEnabled {
			valState = validators.Trace(valState, "platformvm", m.Tracer)
		}

		// Notice that this context is left unlocked. This is because the
		// lock will already be held when accessing these values on the
		// P-chain.
		ctx.ValidatorState = valState

		// Initialize the validator state for future chains.
		m.validatorState = validators.NewLockedState(&ctx.Lock, valState)
		if m.TracingEnabled {
			m.validatorState = validators.Trace(m.validatorState, "lockedState", m.Tracer)
		}

		if !m.ManagerConfig.SybilProtectionEnabled {
			m.validatorState = validators.NewNoValidatorsState(m.validatorState)
			ctx.ValidatorState = validators.NewNoValidatorsState(ctx.ValidatorState)
		}

		// Set this func only for platform
		//
		// The snowman bootstrapper ensures this function is only executed once, so
		// we don't need to be concerned about closing this channel multiple times.
		bootstrapFunc = func() {
			close(m.unblockChainCreatorCh)
		}

		// Set up the subnet connector for the P-Chain
		subnetConnector, ok = vm.(validators.SubnetConnector)
		if !ok {
			return nil, fmt.Errorf("expected validators.SubnetConnector but got %T", vm)
		}
	}

	// Initialize the ProposerVM and the vm wrapped inside it
	chainConfig, err := m.getChainConfig(ctx.ChainID)
	if err != nil {
		return nil, fmt.Errorf("error while fetching chain config: %w", err)
	}

	var (
		minBlockDelay       = proposervm.DefaultMinBlockDelay
		numHistoricalBlocks = proposervm.DefaultNumHistoricalBlocks
	)
	if subnetCfg, ok := m.SubnetConfigs[ctx.SubnetID]; ok {
		minBlockDelay = subnetCfg.ProposerMinBlockDelay
		numHistoricalBlocks = subnetCfg.ProposerNumHistoricalBlocks
	}
	m.Log.Info("creating proposervm wrapper",
		zap.Time("activationTime", m.ApricotPhase4Time),
		zap.Uint64("minPChainHeight", m.ApricotPhase4MinPChainHeight),
		zap.Duration("minBlockDelay", minBlockDelay),
		zap.Uint64("numHistoricalBlocks", numHistoricalBlocks),
	)

	chainAlias := m.PrimaryAliasOrDefault(ctx.ChainID)
	if m.TracingEnabled {
		vm = tracedvm.NewBlockVM(vm, chainAlias, m.Tracer)
	}

	vm = proposervm.New(
		vm,
		proposervm.Config{
			ActivationTime:      m.ApricotPhase4Time,
			DurangoTime:         version.GetDurangoTime(m.NetworkID),
			MinimumPChainHeight: m.ApricotPhase4MinPChainHeight,
			MinBlkDelay:         minBlockDelay,
			NumHistoricalBlocks: numHistoricalBlocks,
			StakingLeafSigner:   m.stakingSigner,
			StakingCertLeaf:     m.stakingCert,
		},
	)

	if m.MeterVMEnabled {
		vm = metervm.NewBlockVM(vm)
	}
	if m.TracingEnabled {
		vm = tracedvm.NewBlockVM(vm, "proposervm", m.Tracer)
	}

	// The channel through which a VM may send messages to the consensus engine
	// VM uses this channel to notify engine that a block is ready to be made
	msgChan := make(chan common.Message, defaultChannelSize)

	if err := vm.Initialize(
		context.TODO(),
		ctx.Context,
		vmDB,
		genesisData,
		chainConfig.Upgrade,
		chainConfig.Config,
		msgChan,
		fxs,
		messageSender,
	); err != nil {
		return nil, err
	}

	bootstrapWeight, err := beacons.TotalWeight(ctx.SubnetID)
	if err != nil {
		return nil, fmt.Errorf("error while fetching weight for subnet %s: %w", ctx.SubnetID, err)
	}

	consensusParams := sb.Config().ConsensusParameters
	sampleK := consensusParams.K
	if uint64(sampleK) > bootstrapWeight {
		sampleK = int(bootstrapWeight)
	}

	connectedValidators, err := tracker.NewMeteredPeers("", ctx.Registerer)
	if err != nil {
		return nil, fmt.Errorf("error creating peer tracker: %w", err)
	}
	vdrs.RegisterCallbackListener(ctx.SubnetID, connectedValidators)

	// Asynchronously passes messages from the network to the consensus engine
	h, err := handler.New(
		ctx,
		vdrs,
		msgChan,
		m.FrontierPollFrequency,
		m.ConsensusAppConcurrency,
		m.ResourceTracker,
		subnetConnector,
		sb,
		connectedValidators,
	)
	if err != nil {
		return nil, fmt.Errorf("couldn't initialize message handler: %w", err)
	}

	connectedBeacons := tracker.NewPeers()
	startupTracker := tracker.NewStartup(connectedBeacons, (3*bootstrapWeight+3)/4)
	beacons.RegisterCallbackListener(ctx.SubnetID, startupTracker)

	snowGetHandler, err := snowgetter.New(
		vm,
		messageSender,
		ctx.Log,
		m.BootstrapMaxTimeGetAncestors,
		m.BootstrapAncestorsMaxContainersSent,
		ctx.Registerer,
	)
	if err != nil {
		return nil, fmt.Errorf("couldn't initialize snow base message handler: %w", err)
	}

	var consensus smcon.Consensus = &smcon.Topological{}
	if m.TracingEnabled {
		consensus = smcon.Trace(consensus, m.Tracer)
	}

	// Create engine, bootstrapper and state-syncer in this order,
	// to make sure start callbacks are duly initialized
	engineConfig := smeng.Config{
		Ctx:                 ctx,
		AllGetsServer:       snowGetHandler,
		VM:                  vm,
		Sender:              messageSender,
		Validators:          vdrs,
		ConnectedValidators: connectedValidators,
		Params:              consensusParams,
		Consensus:           consensus,
		PartialSync:         m.PartialSyncPrimaryNetwork && ctx.ChainID == constants.PlatformChainID,
	}
	engine, err := smeng.New(engineConfig)
	if err != nil {
		return nil, fmt.Errorf("error initializing snowman engine: %w", err)
	}

	if m.TracingEnabled {
		engine = smeng.TraceEngine(engine, m.Tracer)
	}

	// create bootstrap gear
	bootstrapCfg := smbootstrap.Config{
		AllGetsServer:                  snowGetHandler,
		Ctx:                            ctx,
		Beacons:                        beacons,
		SampleK:                        sampleK,
		StartupTracker:                 startupTracker,
		Sender:                         messageSender,
		BootstrapTracker:               sb,
		Timer:                          h,
		AncestorsMaxContainersReceived: m.BootstrapAncestorsMaxContainersReceived,
		Blocked:                        blocked,
		VM:                             vm,
		Bootstrapped:                   bootstrapFunc,
	}
	var bootstrapper common.BootstrapableEngine
	bootstrapper, err = smbootstrap.New(
		bootstrapCfg,
		engine.Start,
	)
	if err != nil {
		return nil, fmt.Errorf("error initializing snowman bootstrapper: %w", err)
	}

	if m.TracingEnabled {
		bootstrapper = common.TraceBootstrapableEngine(bootstrapper, m.Tracer)
	}

	// create state sync gear
	stateSyncCfg, err := syncer.NewConfig(
		snowGetHandler,
		ctx,
		startupTracker,
		messageSender,
		beacons,
		sampleK,
		bootstrapWeight/2+1, // must be > 50%
		m.StateSyncBeacons,
		vm,
	)
	if err != nil {
		return nil, fmt.Errorf("couldn't initialize state syncer configuration: %w", err)
	}
	stateSyncer := syncer.New(
		stateSyncCfg,
		bootstrapper.Start,
	)

	if m.TracingEnabled {
		stateSyncer = common.TraceStateSyncer(stateSyncer, m.Tracer)
	}

	h.SetEngineManager(&handler.EngineManager{
		Avalanche: nil,
		Snowman: &handler.Engine{
			StateSyncer:  stateSyncer,
			Bootstrapper: bootstrapper,
			Consensus:    engine,
		},
	})

	// Register health checks
	if err := m.Health.RegisterHealthCheck(chainAlias, h, ctx.SubnetID.String()); err != nil {
		return nil, fmt.Errorf("couldn't add health check for chain %s: %w", chainAlias, err)
	}

	return &chain{
		Name:    chainAlias,
		Context: ctx,
		VM:      vm,
		Handler: h,
	}, nil
}

func (m *manager) IsBootstrapped(id ids.ID) bool {
	m.chainsLock.Lock()
	chain, exists := m.chains[id]
	m.chainsLock.Unlock()
	if !exists {
		return false
	}

	return chain.Context().State.Get().State == snow.NormalOp
}

func (m *manager) registerBootstrappedHealthChecks() error {
	bootstrappedCheck := health.CheckerFunc(func(context.Context) (interface{}, error) {
		if subnetIDs := m.Subnets.Bootstrapping(); len(subnetIDs) != 0 {
			return subnetIDs, errNotBootstrapped
		}
		return []ids.ID{}, nil
	})
	if err := m.Health.RegisterReadinessCheck("bootstrapped", bootstrappedCheck, health.ApplicationTag); err != nil {
		return fmt.Errorf("couldn't register bootstrapped readiness check: %w", err)
	}
	if err := m.Health.RegisterHealthCheck("bootstrapped", bootstrappedCheck, health.ApplicationTag); err != nil {
		return fmt.Errorf("couldn't register bootstrapped health check: %w", err)
	}

	// We should only report unhealthy if the node is partially syncing the
	// primary network and is a validator.
	if !m.PartialSyncPrimaryNetwork {
		return nil
	}

	partialSyncCheck := health.CheckerFunc(func(context.Context) (interface{}, error) {
		// Note: The health check is skipped during bootstrapping to allow a
		// node to sync the network even if it was previously a validator.
		if !m.IsBootstrapped(constants.PlatformChainID) {
			return "node is currently bootstrapping", nil
		}
		if _, ok := m.Validators.GetValidator(constants.PrimaryNetworkID, m.NodeID); !ok {
			return "node is not a primary network validator", nil
		}

		m.Log.Warn("node is a primary network validator",
			zap.Error(errPartialSyncAsAValidator),
		)
		return "node is a primary network validator", errPartialSyncAsAValidator
	})

	if err := m.Health.RegisterHealthCheck("validation", partialSyncCheck, health.ApplicationTag); err != nil {
		return fmt.Errorf("couldn't register validation health check: %w", err)
	}
	return nil
}

// Starts chain creation loop to process queued chains
func (m *manager) StartChainCreator(platformParams ChainParameters) error {
	// Add the P-Chain to the Primary Network
	sb, _ := m.Subnets.GetOrCreate(constants.PrimaryNetworkID)
	sb.AddChain(platformParams.ID)

	// The P-chain is created synchronously to ensure that `VM.Initialize` has
	// finished before returning from this function. This is required because
	// the P-chain initializes state that the rest of the node initialization
	// depends on.
	m.createChain(platformParams)

	m.Log.Info("starting chain creator")
	m.chainCreatorExited.Add(1)
	go m.dispatchChainCreator()
	return nil
}

func (m *manager) dispatchChainCreator() {
	defer m.chainCreatorExited.Done()

	select {
	// This channel will be closed when Shutdown is called on the manager.
	case <-m.chainCreatorShutdownCh:
		return
	case <-m.unblockChainCreatorCh:
	}

	// Handle chain creations
	for {
		// Get the next chain we should create.
		// Dequeue waits until an element is pushed, so this is not
		// busy-looping.
		chainParams, ok := m.chainsQueue.PopLeft()
		if !ok { // queue is closed, return directly
			return
		}
		m.createChain(chainParams)
	}
}

// Shutdown stops all the chains
func (m *manager) Shutdown() {
	m.Log.Info("shutting down chain manager")
	m.chainsQueue.Close()
	close(m.chainCreatorShutdownCh)
	m.chainCreatorExited.Wait()
	m.ManagerConfig.Router.Shutdown(context.TODO())
}

// LookupVM returns the ID of the VM associated with an alias
func (m *manager) LookupVM(alias string) (ids.ID, error) {
	return m.VMManager.Lookup(alias)
}

// Notify registrants [those who want to know about the creation of chains]
// that the specified chain has been created
func (m *manager) notifyRegistrants(name string, ctx *snow.ConsensusContext, vm common.VM) {
	for _, registrant := range m.registrants {
		registrant.RegisterChain(name, ctx, vm)
	}
}

// getChainConfig returns value of a entry by looking at ID key and alias key
// it first searches ID key, then falls back to it's corresponding primary alias
func (m *manager) getChainConfig(id ids.ID) (ChainConfig, error) {
	if val, ok := m.ManagerConfig.ChainConfigs[id.String()]; ok {
		return val, nil
	}
	aliases, err := m.Aliases(id)
	if err != nil {
		return ChainConfig{}, err
	}
	for _, alias := range aliases {
		if val, ok := m.ManagerConfig.ChainConfigs[alias]; ok {
			return val, nil
		}
	}

	return ChainConfig{}, nil
}<|MERGE_RESOLUTION|>--- conflicted
+++ resolved
@@ -901,15 +901,6 @@
 
 	// create bootstrap gear
 	avalancheBootstrapperConfig := avbootstrap.Config{
-<<<<<<< HEAD
-		Config:             avalancheCommonCfg,
-		AllGetsServer:      avaGetHandler,
-		VtxBlocked:         vtxBlocker,
-		TxBlocked:          txBlocker,
-		Manager:            vtxManager,
-		VM:                 linearizableVM,
-		LinearizeOnStartup: true,
-=======
 		AllGetsServer:                  avaGetHandler,
 		Ctx:                            ctx,
 		Beacons:                        vdrs,
@@ -920,10 +911,7 @@
 		TxBlocked:                      txBlocker,
 		Manager:                        vtxManager,
 		VM:                             linearizableVM,
-	}
-	if ctx.ChainID == m.XChainID {
-		avalancheBootstrapperConfig.StopVertexID = version.CortinaXChainStopVertexID[ctx.NetworkID]
->>>>>>> daeacb18
+		LinearizeOnStartup:             true,
 	}
 
 	avalancheBootstrapper, err := avbootstrap.New(
