// Copyright (C) 2019-2023, Ava Labs, Inc. All rights reserved.
// See the file LICENSE for licensing terms.

package chains

import (
	"context"
	"crypto"
	"crypto/tls"
	"errors"
	"fmt"
	"os"
	"path/filepath"
	"sync"
	"time"

	"github.com/prometheus/client_golang/prometheus"

	"go.uber.org/zap"

	"github.com/ava-labs/avalanchego/api/health"
	"github.com/ava-labs/avalanchego/api/keystore"
	"github.com/ava-labs/avalanchego/api/metrics"
	"github.com/ava-labs/avalanchego/api/server"
	"github.com/ava-labs/avalanchego/chains/atomic"
	"github.com/ava-labs/avalanchego/database/prefixdb"
	"github.com/ava-labs/avalanchego/ids"
	"github.com/ava-labs/avalanchego/message"
	"github.com/ava-labs/avalanchego/network"
	"github.com/ava-labs/avalanchego/proto/pb/p2p"
	"github.com/ava-labs/avalanchego/snow"
	"github.com/ava-labs/avalanchego/snow/engine/avalanche/state"
	"github.com/ava-labs/avalanchego/snow/engine/avalanche/vertex"
	"github.com/ava-labs/avalanchego/snow/engine/common"
	"github.com/ava-labs/avalanchego/snow/engine/common/queue"
	"github.com/ava-labs/avalanchego/snow/engine/common/tracker"
	"github.com/ava-labs/avalanchego/snow/engine/snowman/block"
	"github.com/ava-labs/avalanchego/snow/engine/snowman/syncer"
	"github.com/ava-labs/avalanchego/snow/networking/handler"
	"github.com/ava-labs/avalanchego/snow/networking/router"
	"github.com/ava-labs/avalanchego/snow/networking/sender"
	"github.com/ava-labs/avalanchego/snow/networking/timeout"
	"github.com/ava-labs/avalanchego/snow/validators"
	"github.com/ava-labs/avalanchego/staking"
	"github.com/ava-labs/avalanchego/subnets"
	"github.com/ava-labs/avalanchego/trace"
	"github.com/ava-labs/avalanchego/utils/buffer"
	"github.com/ava-labs/avalanchego/utils/constants"
	"github.com/ava-labs/avalanchego/utils/crypto/bls"
	"github.com/ava-labs/avalanchego/utils/logging"
	"github.com/ava-labs/avalanchego/utils/perms"
	"github.com/ava-labs/avalanchego/utils/set"
	"github.com/ava-labs/avalanchego/version"
	"github.com/ava-labs/avalanchego/vms"
	"github.com/ava-labs/avalanchego/vms/metervm"
	"github.com/ava-labs/avalanchego/vms/platformvm/warp"
	"github.com/ava-labs/avalanchego/vms/proposervm"
	"github.com/ava-labs/avalanchego/vms/tracedvm"

	dbManager "github.com/ava-labs/avalanchego/database/manager"
	timetracker "github.com/ava-labs/avalanchego/snow/networking/tracker"

	aveng "github.com/ava-labs/avalanchego/snow/engine/avalanche"
	avbootstrap "github.com/ava-labs/avalanchego/snow/engine/avalanche/bootstrap"
	avagetter "github.com/ava-labs/avalanchego/snow/engine/avalanche/getter"

	smcon "github.com/ava-labs/avalanchego/snow/consensus/snowman"
	smeng "github.com/ava-labs/avalanchego/snow/engine/snowman"
	smbootstrap "github.com/ava-labs/avalanchego/snow/engine/snowman/bootstrap"
	snowgetter "github.com/ava-labs/avalanchego/snow/engine/snowman/getter"
)

const (
	defaultChannelSize = 1
	initialQueueSize   = 3
)

var (
	// Commonly shared VM DB prefix
	vmDBPrefix = []byte("vm")

	// Bootstrapping prefixes for LinearizableVMs
	vertexDBPrefix              = []byte("vertex")
	vertexBootstrappingDBPrefix = []byte("vertex_bs")
	txBootstrappingDBPrefix     = []byte("tx_bs")
	blockBootstrappingDBPrefix  = []byte("block_bs")

	// Bootstrapping prefixes for ChainVMs
	bootstrappingDB = []byte("bs")

<<<<<<< HEAD
	errUnknownVMType            = errors.New("the vm should have type avalanche.DAGVM or snowman.ChainVM")
	errCreatePlatformVM         = errors.New("attempted to create a chain running the PlatformVM")
	errNotBootstrapped          = errors.New("subnets not bootstrapped")
	errNoPlatformSubnetConfig = errors.New("subnet config for platform chain not found")
=======
	errUnknownVMType           = errors.New("the vm should have type avalanche.DAGVM or snowman.ChainVM")
	errCreatePlatformVM        = errors.New("attempted to create a chain running the PlatformVM")
	errNotBootstrapped         = errors.New("subnets not bootstrapped")
	errNoPrimaryNetworkConfig  = errors.New("no subnet config for primary network found")
	errPartialSyncAsAValidator = errors.New("partial sync should not be configured for a validator")
>>>>>>> 638000c4

	_ Manager = (*manager)(nil)
)

// Manager manages the chains running on this node.
// It can:
//   - Create a chain
//   - Add a registrant. When a chain is created, each registrant calls
//     RegisterChain with the new chain as the argument.
//   - Manage the aliases of chains
type Manager interface {
	ids.Aliaser

	// Return the router this Manager is using to route consensus messages to chains
	Router() router.Router

	// Queues a chain to be created in the future after chain creator is unblocked.
	// This is only called from the P-chain thread to create other chains
	// Queued chains are created only after P-chain is bootstrapped.
	// This assumes only chains in tracked subnets are queued.
	QueueChainCreation(ChainParameters)

	// Add a registrant [r]. Every time a chain is
	// created, [r].RegisterChain([new chain]) is called.
	AddRegistrant(Registrant)

	// Given an alias, return the ID of the chain associated with that alias
	Lookup(string) (ids.ID, error)

	// Given an alias, return the ID of the VM associated with that alias
	LookupVM(string) (ids.ID, error)

	// Returns true iff the chain with the given ID exists and is finished bootstrapping
	IsBootstrapped(ids.ID) bool

	// Starts the chain creator with the initial platform chain parameters, must
	// be called once.
	StartChainCreator(platformChain ChainParameters) error

	Shutdown()
}

// ChainParameters defines the chain being created
type ChainParameters struct {
	// The ID of the chain being created.
	ID ids.ID
	// ID of the subnet that validates this chain.
	SubnetID ids.ID
	// The genesis data of this chain's ledger.
	GenesisData []byte
	// The ID of the vm this chain is running.
	VMID ids.ID
	// The IDs of the feature extensions this chain is running.
	FxIDs []ids.ID
<<<<<<< HEAD
	// The main asset used by this chain to pay the fees.
	ChainAssetID ids.ID
	// Should only be set if the default beacons can't be used.
	CustomBeacons validators.Set
=======
	// Invariant: Only used when [ID] is the P-chain ID.
	CustomBeacons validators.Manager
>>>>>>> 638000c4
}

type chain struct {
	Name    string
	Context *snow.ConsensusContext
	VM      common.VM
	Handler handler.Handler
	Beacons validators.Manager
}

// ChainConfig is configuration settings for the current execution.
// [Config] is the user-provided config blob for the chain.
// [Upgrade] is a chain-specific blob for coordinating upgrades.
type ChainConfig struct {
	Config  []byte
	Upgrade []byte
}

type ManagerConfig struct {
	SybilProtectionEnabled bool
	StakingTLSCert         tls.Certificate // needed to sign snowman++ blocks
	StakingBLSKey          *bls.SecretKey
	TracingEnabled         bool
	// Must not be used unless [TracingEnabled] is true as this may be nil.
	Tracer                      trace.Tracer
	Log                         logging.Logger
	LogFactory                  logging.Factory
	VMManager                   vms.Manager // Manage mappings from vm ID --> vm
	BlockAcceptorGroup          snow.AcceptorGroup
	TxAcceptorGroup             snow.AcceptorGroup
	VertexAcceptorGroup         snow.AcceptorGroup
	DBManager                   dbManager.Manager
	MsgCreator                  message.OutboundMsgBuilder // message creator, shared with network
	Router                      router.Router              // Routes incoming messages to the appropriate chain
	Net                         network.Network            // Sends consensus messages to other validators
	Validators                  validators.Manager         // Validators validating on this chain
	NodeID                      ids.NodeID                 // The ID of this node
	NetworkID                   uint32                     // ID of the network this node is connected to
	PartialSyncPrimaryNetwork   bool
	Server                      server.Server // Handles HTTP API calls
	Keystore                    keystore.Keystore
	AtomicMemory                *atomic.Memory
	AVAXAssetID                 ids.ID
	XChainID                    ids.ID          // ID of the X-Chain,
	CChainID                    ids.ID          // ID of the C-Chain,
	CriticalChains              set.Set[ids.ID] // Chains that can't exit gracefully
	TimeoutManager              timeout.Manager // Manages request timeouts when sending messages to other validators
	Health                      health.Registerer
	RetryBootstrap              bool                        // Should Bootstrap be retried
	RetryBootstrapWarnFrequency int                         // Max number of times to retry bootstrap before warning the node operator
	SubnetConfigs             map[ids.ID]subnets.Config // ID -> SubnetConfig
	ChainConfigs                map[string]ChainConfig      // alias -> ChainConfig
	// ShutdownNodeFunc allows the chain manager to issue a request to shutdown the node
	ShutdownNodeFunc func(exitCode int)
	MeterVMEnabled   bool // Should each VM be wrapped with a MeterVM
	Metrics          metrics.MultiGatherer

	AcceptedFrontierGossipFrequency time.Duration
	ConsensusAppConcurrency         int

	// Max Time to spend fetching a container and its
	// ancestors when responding to a GetAncestors
	BootstrapMaxTimeGetAncestors time.Duration
	// Max number of containers in an ancestors message sent by this node.
	BootstrapAncestorsMaxContainersSent int
	// This node will only consider the first [AncestorsMaxContainersReceived]
	// containers in an ancestors message it receives.
	BootstrapAncestorsMaxContainersReceived int

	ApricotPhase4Time            time.Time
	ApricotPhase4MinPChainHeight uint64

	// Tracks CPU/disk usage caused by each peer.
	ResourceTracker timetracker.ResourceTracker

	StateSyncBeacons []ids.NodeID

	ChainDataDir string
}

type manager struct {
	// Note: The string representation of a chain's ID is also considered to be an alias of the chain
	// That is, [chainID].String() is an alias for the chain, too
	ids.Aliaser
	ManagerConfig

	stakingSigner crypto.Signer
	stakingCert   *staking.Certificate

	// Those notified when a chain is created
	registrants []Registrant

	// queue that holds chain create requests
	chainsQueue buffer.BlockingDeque[ChainParameters]
	// unblocks chain creator to start processing the queue
	unblockChainCreatorCh chan struct{}
	// shutdown the chain creator goroutine if the queue hasn't started to be
	// processed.
	chainCreatorShutdownCh chan struct{}
	chainCreatorExited     sync.WaitGroup

	subnetsLock sync.RWMutex
	// Key: Subnet's ID
	// Value: Subnet description
	subnets map[ids.ID]subnets.Subnet

	chainsLock sync.Mutex
	// Key: Chain's ID
	// Value: The chain
	chains map[ids.ID]handler.Handler

	// snowman++ related interface to allow validators retrieval
	validatorState validators.State
}

// New returns a new Manager
func New(config *ManagerConfig) Manager {
	return &manager{
		Aliaser:                ids.NewAliaser(),
		ManagerConfig:          *config,
<<<<<<< HEAD
		subnets:              make(map[ids.ID]subnets.Subnet),
=======
		stakingSigner:          config.StakingTLSCert.PrivateKey.(crypto.Signer),
		stakingCert:            staking.CertificateFromX509(config.StakingTLSCert.Leaf),
		subnets:                make(map[ids.ID]subnets.Subnet),
>>>>>>> 638000c4
		chains:                 make(map[ids.ID]handler.Handler),
		chainsQueue:            buffer.NewUnboundedBlockingDeque[ChainParameters](initialQueueSize),
		unblockChainCreatorCh:  make(chan struct{}),
		chainCreatorShutdownCh: make(chan struct{}),
	}
}

// Router that this chain manager is using to route consensus messages to chains
func (m *manager) Router() router.Router {
	return m.ManagerConfig.Router
}

// QueueChainCreation queues a chain creation request
// Invariant: Tracked Subnet must be checked before calling this function
func (m *manager) QueueChainCreation(chainParams ChainParameters) {
	m.subnetsLock.Lock()
	subnetID := chainParams.SubnetID
	sb, exists := m.subnets[subnetID]
	if !exists {
		sbConfig, ok := m.SubnetConfigs[subnetID]
		if !ok {
			// default to primary subnet config
			sbConfig = m.SubnetConfigs[constants.PrimaryNetworkID]
		}
		sb = subnets.New(m.NodeID, sbConfig)
		m.subnets[chainParams.SubnetID] = sb
	}
	addedChain := sb.AddChain(chainParams.ID)
	m.subnetsLock.Unlock()

	if !addedChain {
		m.Log.Debug("skipping chain creation",
			zap.String("reason", "chain already staged"),
			zap.Stringer("subnetID", subnetID),
			zap.Stringer("chainID", chainParams.ID),
			zap.Stringer("vmID", chainParams.VMID),
		)
		return
	}

	if ok := m.chainsQueue.PushRight(chainParams); !ok {
		m.Log.Warn("skipping chain creation",
			zap.String("reason", "couldn't enqueue chain"),
			zap.Stringer("subnetID", subnetID),
			zap.Stringer("chainID", chainParams.ID),
			zap.Stringer("vmID", chainParams.VMID),
		)
	}
}

// createChain creates and starts the chain
//
// Note: it is expected for the subnet to already have the chain registered as
// bootstrapping before this function is called
func (m *manager) createChain(chainParams ChainParameters) {
	if chainParams.ChainAssetID == ids.Empty {
		chainParams.ChainAssetID = m.AVAXAssetID
	}
	m.Log.Info("creating chain",
		zap.Stringer("subnetID", chainParams.SubnetID),
		zap.Stringer("chainID", chainParams.ID),
		zap.Stringer("vmID", chainParams.VMID),
		zap.Stringer("chainAssetID", chainParams.ChainAssetID),
	)

	m.subnetsLock.RLock()
	sb := m.subnets[chainParams.SubnetID]
	m.subnetsLock.RUnlock()

	// Note: buildChain builds all chain's relevant objects (notably engine and handler)
	// but does not start their operations. Starting of the handler (which could potentially
	// issue some internal messages), is delayed until chain dispatching is started and
	// the chain is registered in the manager. This ensures that no message generated by handler
	// upon start is dropped.
	chain, err := m.buildChain(chainParams, sb)
	if err != nil {
		if m.CriticalChains.Contains(chainParams.ID) {
			// Shut down if we fail to create a required chain (i.e. X, P or C)
			m.Log.Fatal("error creating required chain",
				zap.Stringer("subnetID", chainParams.SubnetID),
				zap.Stringer("chainID", chainParams.ID),
				zap.Stringer("vmID", chainParams.VMID),
				zap.Error(err),
			)
			go m.ShutdownNodeFunc(1)
			return
		}

		chainAlias := m.PrimaryAliasOrDefault(chainParams.ID)
		m.Log.Error("error creating chain",
			zap.Stringer("subnetID", chainParams.SubnetID),
			zap.Stringer("chainID", chainParams.ID),
			zap.String("chainAlias", chainAlias),
			zap.Stringer("vmID", chainParams.VMID),
			zap.Error(err),
		)

		// Register the health check for this chain regardless of if it was
		// created or not. This attempts to notify the node operator that their
		// node may not be properly validating the subnet they expect to be
		// validating.
		healthCheckErr := fmt.Errorf("failed to create chain on subnet: %s", chainParams.SubnetID)
		err := m.Health.RegisterHealthCheck(
			chainAlias,
			health.CheckerFunc(func(context.Context) (interface{}, error) {
				return nil, healthCheckErr
			}),
			chainParams.SubnetID.String(),
		)
		if err != nil {
			m.Log.Error("failed to register failing health check",
				zap.Stringer("subnetID", chainParams.SubnetID),
				zap.Stringer("chainID", chainParams.ID),
				zap.String("chainAlias", chainAlias),
				zap.Stringer("vmID", chainParams.VMID),
				zap.Error(err),
			)
		}
		return
	}

	m.chainsLock.Lock()
	m.chains[chainParams.ID] = chain.Handler
	m.chainsLock.Unlock()

	// Associate the newly created chain with its default alias
	if err := m.Alias(chainParams.ID, chainParams.ID.String()); err != nil {
		m.Log.Error("failed to alias the new chain with itself",
			zap.Stringer("subnetID", chainParams.SubnetID),
			zap.Stringer("chainID", chainParams.ID),
			zap.Stringer("vmID", chainParams.VMID),
			zap.Error(err),
		)
	}

	// Notify those that registered to be notified when a new chain is created
	m.notifyRegistrants(chain.Name, chain.Context, chain.VM)

	// Allows messages to be routed to the new chain. If the handler hasn't been
	// started and a message is forwarded, then the message will block until the
	// handler is started.
	m.ManagerConfig.Router.AddChain(context.TODO(), chain.Handler)

	// Register bootstrapped health checks after P chain has been added to
	// chains.
	//
	// Note: Registering this after the chain has been tracked prevents a race
	//       condition between the health check and adding the first chain to
	//       the manager.
	if chainParams.ID == constants.PlatformChainID {
		if err := m.registerBootstrappedHealthChecks(); err != nil {
			chain.Handler.StopWithError(context.TODO(), err)
		}
	}

	// Tell the chain to start processing messages.
	// If the X, P, or C Chain panics, do not attempt to recover
	chain.Handler.Start(context.TODO(), !m.CriticalChains.Contains(chainParams.ID))
}

// Create a chain
func (m *manager) buildChain(chainParams ChainParameters, sb subnets.Subnet) (*chain, error) {
	if chainParams.ID != constants.PlatformChainID && chainParams.VMID == constants.PlatformVMID {
		return nil, errCreatePlatformVM
	}
	primaryAlias := m.PrimaryAliasOrDefault(chainParams.ID)

	// Create this chain's data directory
	chainDataDir := filepath.Join(m.ChainDataDir, chainParams.ID.String())
	if err := os.MkdirAll(chainDataDir, perms.ReadWriteExecute); err != nil {
		return nil, fmt.Errorf("error while creating chain data directory %w", err)
	}

	// Create the log and context of the chain
	chainLog, err := m.LogFactory.MakeChain(primaryAlias)
	if err != nil {
		return nil, fmt.Errorf("error while creating chain's log %w", err)
	}

	consensusMetrics := prometheus.NewRegistry()
	chainNamespace := fmt.Sprintf("%s_%s", constants.PlatformName, primaryAlias)
	if err := m.Metrics.Register(chainNamespace, consensusMetrics); err != nil {
		return nil, fmt.Errorf("error while registering chain's metrics %w", err)
	}

	// This converts the prefix for all the Avalanche consensus metrics from
	// `avalanche_{chainID}_` into `avalanche_{chainID}_avalanche_` so that
	// there are no conflicts when registering the Snowman consensus metrics.
	avalancheConsensusMetrics := prometheus.NewRegistry()
	avalancheDAGNamespace := fmt.Sprintf("%s_avalanche", chainNamespace)
	if err := m.Metrics.Register(avalancheDAGNamespace, avalancheConsensusMetrics); err != nil {
		return nil, fmt.Errorf("error while registering DAG metrics %w", err)
	}

	vmMetrics := metrics.NewOptionalGatherer()
	vmNamespace := fmt.Sprintf("%s_vm", chainNamespace)
	if err := m.Metrics.Register(vmNamespace, vmMetrics); err != nil {
		return nil, fmt.Errorf("error while registering vm's metrics %w", err)
	}

	ctx := &snow.ConsensusContext{
		Context: &snow.Context{
			NetworkID:  m.NetworkID,
			SubnetID: chainParams.SubnetID,
			ChainID:    chainParams.ID,
			NodeID:     m.NodeID,
			PublicKey:  bls.PublicFromSecretKey(m.StakingBLSKey),

			XChainID:     m.XChainID,
			CChainID:     m.CChainID,
			AVAXAssetID:  m.AVAXAssetID,
			ChainAssetID: chainParams.ChainAssetID,

			Log:          chainLog,
			Keystore:     m.Keystore.NewBlockchainKeyStore(chainParams.ID),
			SharedMemory: m.AtomicMemory.NewSharedMemory(chainParams.ID),
			BCLookup:     m,
			Metrics:      vmMetrics,

			WarpSigner: warp.NewSigner(m.StakingBLSKey, m.NetworkID, chainParams.ID),

			ValidatorState: m.validatorState,
			ChainDataDir:   chainDataDir,
		},
		BlockAcceptor:       m.BlockAcceptorGroup,
		TxAcceptor:          m.TxAcceptorGroup,
		VertexAcceptor:      m.VertexAcceptorGroup,
		Registerer:          consensusMetrics,
		AvalancheRegisterer: avalancheConsensusMetrics,
	}

	// Get a factory for the vm we want to use on our chain
	vmFactory, err := m.VMManager.GetFactory(chainParams.VMID)
	if err != nil {
		return nil, fmt.Errorf("error while getting vmFactory: %w", err)
	}

	// Create the chain
	vm, err := vmFactory.New(chainLog)
	if err != nil {
		return nil, fmt.Errorf("error while creating vm: %w", err)
	}
	// TODO: Shutdown VM if an error occurs

	fxs := make([]*common.Fx, len(chainParams.FxIDs))
	for i, fxID := range chainParams.FxIDs {
		// Get a factory for the fx we want to use on our chain
		fxFactory, err := m.VMManager.GetFactory(fxID)
		if err != nil {
			return nil, fmt.Errorf("error while getting fxFactory: %w", err)
		}

		fx, err := fxFactory.New(chainLog)
		if err != nil {
			return nil, fmt.Errorf("error while creating fx: %w", err)
		}

		// Create the fx
		fxs[i] = &common.Fx{
			ID: fxID,
			Fx: fx,
		}
	}

	var chain *chain
	switch vm := vm.(type) {
	case vertex.LinearizableVMWithEngine:
		chain, err = m.createAvalancheChain(
			ctx,
			chainParams.GenesisData,
			m.Validators,
			vm,
			fxs,
			sb,
		)
		if err != nil {
			return nil, fmt.Errorf("error while creating new avalanche vm %w", err)
		}
	case block.ChainVM:
		beacons := m.Validators
		if chainParams.ID == constants.PlatformChainID {
			beacons = chainParams.CustomBeacons
		}

		chain, err = m.createSnowmanChain(
			ctx,
			chainParams.GenesisData,
			m.Validators,
			beacons,
			vm,
			fxs,
			sb,
		)
		if err != nil {
			return nil, fmt.Errorf("error while creating new snowman vm %w", err)
		}
	default:
		return nil, errUnknownVMType
	}

	// Register the chain with the timeout manager
	if err := m.TimeoutManager.RegisterChain(ctx); err != nil {
		return nil, err
	}

	return chain, nil
}

func (m *manager) AddRegistrant(r Registrant) {
	m.registrants = append(m.registrants, r)
}

// Create a DAG-based blockchain that uses Avalanche
func (m *manager) createAvalancheChain(
	ctx *snow.ConsensusContext,
	genesisData []byte,
	vdrs validators.Manager,
	vm vertex.LinearizableVMWithEngine,
	fxs []*common.Fx,
	sb subnets.Subnet,
) (*chain, error) {
	ctx.Lock.Lock()
	defer ctx.Lock.Unlock()

	ctx.State.Set(snow.EngineState{
		Type:  p2p.EngineType_ENGINE_TYPE_AVALANCHE,
		State: snow.Initializing,
	})

	meterDBManager, err := m.DBManager.NewMeterDBManager("db", ctx.Registerer)
	if err != nil {
		return nil, err
	}
	prefixDBManager := meterDBManager.NewPrefixDBManager(ctx.ChainID[:])
	vmDBManager := prefixDBManager.NewPrefixDBManager(vmDBPrefix)

	db := prefixDBManager.Current()
	vertexDB := prefixdb.New(vertexDBPrefix, db.Database)
	vertexBootstrappingDB := prefixdb.New(vertexBootstrappingDBPrefix, db.Database)
	txBootstrappingDB := prefixdb.New(txBootstrappingDBPrefix, db.Database)
	blockBootstrappingDB := prefixdb.New(blockBootstrappingDBPrefix, db.Database)

	vtxBlocker, err := queue.NewWithMissing(vertexBootstrappingDB, "vtx", ctx.AvalancheRegisterer)
	if err != nil {
		return nil, err
	}
	txBlocker, err := queue.New(txBootstrappingDB, "tx", ctx.AvalancheRegisterer)
	if err != nil {
		return nil, err
	}
	blockBlocker, err := queue.NewWithMissing(blockBootstrappingDB, "block", ctx.Registerer)
	if err != nil {
		return nil, err
	}

	// Passes messages from the avalanche engines to the network
	avalancheMessageSender, err := sender.New(
		ctx,
		m.MsgCreator,
		m.Net,
		m.ManagerConfig.Router,
		m.TimeoutManager,
		p2p.EngineType_ENGINE_TYPE_AVALANCHE,
		sb,
	)
	if err != nil {
		return nil, fmt.Errorf("couldn't initialize avalanche sender: %w", err)
	}

	if m.TracingEnabled {
		avalancheMessageSender = sender.Trace(avalancheMessageSender, m.Tracer)
	}

	err = m.VertexAcceptorGroup.RegisterAcceptor(
		ctx.ChainID,
		"gossip",
		avalancheMessageSender,
		false,
	)
	if err != nil { // Set up the event dispatcher
		return nil, fmt.Errorf("problem initializing event dispatcher: %w", err)
	}

	// Passes messages from the snowman engines to the network
	snowmanMessageSender, err := sender.New(
		ctx,
		m.MsgCreator,
		m.Net,
		m.ManagerConfig.Router,
		m.TimeoutManager,
		p2p.EngineType_ENGINE_TYPE_SNOWMAN,
		sb,
	)
	if err != nil {
		return nil, fmt.Errorf("couldn't initialize avalanche sender: %w", err)
	}

	if m.TracingEnabled {
		snowmanMessageSender = sender.Trace(snowmanMessageSender, m.Tracer)
	}

	err = m.BlockAcceptorGroup.RegisterAcceptor(
		ctx.ChainID,
		"gossip",
		snowmanMessageSender,
		false,
	)
	if err != nil { // Set up the event dispatcher
		return nil, fmt.Errorf("problem initializing event dispatcher: %w", err)
	}

	chainConfig, err := m.getChainConfig(ctx.ChainID)
	if err != nil {
		return nil, fmt.Errorf("error while fetching chain config: %w", err)
	}

	dagVM := vm
	if m.MeterVMEnabled {
		dagVM = metervm.NewVertexVM(dagVM)
	}
	if m.TracingEnabled {
		dagVM = tracedvm.NewVertexVM(dagVM, m.Tracer)
	}

	// Handles serialization/deserialization of vertices and also the
	// persistence of vertices
	vtxManager := state.NewSerializer(
		state.SerializerConfig{
			ChainID:     ctx.ChainID,
			VM:          dagVM,
			DB:          vertexDB,
			Log:         ctx.Log,
			CortinaTime: version.GetCortinaTime(ctx.NetworkID),
		},
	)

	avalancheRegisterer := metrics.NewOptionalGatherer()
	snowmanRegisterer := metrics.NewOptionalGatherer()

	registerer := metrics.NewMultiGatherer()
	if err := registerer.Register("avalanche", avalancheRegisterer); err != nil {
		return nil, err
	}
	if err := registerer.Register("", snowmanRegisterer); err != nil {
		return nil, err
	}
	if err := ctx.Context.Metrics.Register(registerer); err != nil {
		return nil, err
	}

	ctx.Context.Metrics = avalancheRegisterer

	// The channel through which a VM may send messages to the consensus engine
	// VM uses this channel to notify engine that a block is ready to be made
	msgChan := make(chan common.Message, defaultChannelSize)

	// The only difference between using avalancheMessageSender and
	// snowmanMessageSender here is where the metrics will be placed. Because we
	// end up using this sender after the linearization, we pass in
	// snowmanMessageSender here.
	err = dagVM.Initialize(
		context.TODO(),
		ctx.Context,
		vmDBManager,
		genesisData,
		chainConfig.Upgrade,
		chainConfig.Config,
		msgChan,
		fxs,
		snowmanMessageSender,
	)
	if err != nil {
		return nil, fmt.Errorf("error during vm's Initialize: %w", err)
	}

	// Initialize the ProposerVM and the vm wrapped inside it
	var (
		minBlockDelay       = proposervm.DefaultMinBlockDelay
		numHistoricalBlocks = proposervm.DefaultNumHistoricalBlocks
	)
	if subnetCfg, ok := m.SubnetConfigs[ctx.SubnetID]; ok {
		minBlockDelay = subnetCfg.ProposerMinBlockDelay
		numHistoricalBlocks = subnetCfg.ProposerNumHistoricalBlocks
	}
	m.Log.Info("creating proposervm wrapper",
		zap.Time("activationTime", m.ApricotPhase4Time),
		zap.Uint64("minPChainHeight", m.ApricotPhase4MinPChainHeight),
		zap.Duration("minBlockDelay", minBlockDelay),
		zap.Uint64("numHistoricalBlocks", numHistoricalBlocks),
	)

	chainAlias := m.PrimaryAliasOrDefault(ctx.ChainID)

	// Note: this does not use [dagVM] to ensure we use the [vm]'s height index.
	untracedVMWrappedInsideProposerVM := NewLinearizeOnInitializeVM(vm)

	var vmWrappedInsideProposerVM block.ChainVM = untracedVMWrappedInsideProposerVM
	if m.TracingEnabled {
		vmWrappedInsideProposerVM = tracedvm.NewBlockVM(vmWrappedInsideProposerVM, chainAlias, m.Tracer)
	}

	// Note: vmWrappingProposerVM is the VM that the Snowman engines should be
	// using.
	var vmWrappingProposerVM block.ChainVM = proposervm.New(
		vmWrappedInsideProposerVM,
		m.ApricotPhase4Time,
		m.ApricotPhase4MinPChainHeight,
		minBlockDelay,
		numHistoricalBlocks,
		m.stakingSigner,
		m.stakingCert,
	)

	if m.MeterVMEnabled {
		vmWrappingProposerVM = metervm.NewBlockVM(vmWrappingProposerVM)
	}
	if m.TracingEnabled {
		vmWrappingProposerVM = tracedvm.NewBlockVM(vmWrappingProposerVM, "proposervm", m.Tracer)
	}

	// Note: linearizableVM is the VM that the Avalanche engines should be
	// using.
	linearizableVM := &initializeOnLinearizeVM{
		DAGVM:          dagVM,
		vmToInitialize: vmWrappingProposerVM,
		vmToLinearize:  untracedVMWrappedInsideProposerVM,

		registerer:   snowmanRegisterer,
		ctx:          ctx.Context,
		dbManager:    vmDBManager,
		genesisBytes: genesisData,
		upgradeBytes: chainConfig.Upgrade,
		configBytes:  chainConfig.Config,
		toEngine:     msgChan,
		fxs:          fxs,
		appSender:    snowmanMessageSender,
	}

	bootstrapWeight, err := vdrs.TotalWeight(ctx.SubnetID)
	if err != nil {
		return nil, fmt.Errorf("error while fetching weight for subnet %s: %w", ctx.SubnetID, err)
	}

	consensusParams := sb.Config().ConsensusParameters
	sampleK := consensusParams.K
	if uint64(sampleK) > bootstrapWeight {
		sampleK = int(bootstrapWeight)
	}

	connectedValidators, err := tracker.NewMeteredPeers("", ctx.Registerer)
	if err != nil {
		return nil, fmt.Errorf("error creating peer tracker: %w", err)
	}
	vdrs.RegisterCallbackListener(ctx.SubnetID, connectedValidators)

	// Asynchronously passes messages from the network to the consensus engine
	h, err := handler.New(
		ctx,
		vdrs,
		msgChan,
		m.AcceptedFrontierGossipFrequency,
		m.ConsensusAppConcurrency,
		m.ResourceTracker,
		validators.UnhandledSubnetConnector, // avalanche chains don't use subnet connector
		sb,
		connectedValidators,
	)
	if err != nil {
		return nil, fmt.Errorf("error initializing network handler: %w", err)
	}

	connectedBeacons := tracker.NewPeers()
	startupTracker := tracker.NewStartup(connectedBeacons, (3*bootstrapWeight+3)/4)
	vdrs.RegisterCallbackListener(ctx.SubnetID, startupTracker)

	snowmanCommonCfg := common.Config{
		Ctx:                            ctx,
		Beacons:                        vdrs,
		SampleK:                        sampleK,
		Alpha:                          bootstrapWeight/2 + 1, // must be > 50%
		StartupTracker:                 startupTracker,
		Sender:                         snowmanMessageSender,
		BootstrapTracker:               sb,
		Timer:                          h,
		RetryBootstrap:                 m.RetryBootstrap,
		RetryBootstrapWarnFrequency:    m.RetryBootstrapWarnFrequency,
		MaxTimeGetAncestors:            m.BootstrapMaxTimeGetAncestors,
		AncestorsMaxContainersSent:     m.BootstrapAncestorsMaxContainersSent,
		AncestorsMaxContainersReceived: m.BootstrapAncestorsMaxContainersReceived,
		SharedCfg:                      &common.SharedConfig{},
	}
	snowGetHandler, err := snowgetter.New(vmWrappingProposerVM, snowmanCommonCfg)
	if err != nil {
		return nil, fmt.Errorf("couldn't initialize snow base message handler: %w", err)
	}

	var snowmanConsensus smcon.Consensus = &smcon.Topological{}
	if m.TracingEnabled {
		snowmanConsensus = smcon.Trace(snowmanConsensus, m.Tracer)
	}

	// Create engine, bootstrapper and state-syncer in this order,
	// to make sure start callbacks are duly initialized
	snowmanEngineConfig := smeng.Config{
		Ctx:           snowmanCommonCfg.Ctx,
		AllGetsServer: snowGetHandler,
		VM:            vmWrappingProposerVM,
		Sender:        snowmanCommonCfg.Sender,
		Validators:    vdrs,
		Params:        consensusParams,
		Consensus:     snowmanConsensus,
	}
	snowmanEngine, err := smeng.New(snowmanEngineConfig)
	if err != nil {
		return nil, fmt.Errorf("error initializing snowman engine: %w", err)
	}

	if m.TracingEnabled {
		snowmanEngine = smeng.TraceEngine(snowmanEngine, m.Tracer)
	}

	// create bootstrap gear
	bootstrapCfg := smbootstrap.Config{
		Config:        snowmanCommonCfg,
		AllGetsServer: snowGetHandler,
		Blocked:       blockBlocker,
		VM:            vmWrappingProposerVM,
	}
	snowmanBootstrapper, err := smbootstrap.New(
		bootstrapCfg,
		snowmanEngine.Start,
	)
	if err != nil {
		return nil, fmt.Errorf("error initializing snowman bootstrapper: %w", err)
	}

	if m.TracingEnabled {
		snowmanBootstrapper = common.TraceBootstrapableEngine(snowmanBootstrapper, m.Tracer)
	}

	avalancheCommonCfg := common.Config{
		Ctx:                            ctx,
		Beacons:                        vdrs,
		SampleK:                        sampleK,
		StartupTracker:                 startupTracker,
		Alpha:                          bootstrapWeight/2 + 1, // must be > 50%
		Sender:                         avalancheMessageSender,
		BootstrapTracker:               sb,
		Timer:                          h,
		RetryBootstrap:                 m.RetryBootstrap,
		RetryBootstrapWarnFrequency:    m.RetryBootstrapWarnFrequency,
		MaxTimeGetAncestors:            m.BootstrapMaxTimeGetAncestors,
		AncestorsMaxContainersSent:     m.BootstrapAncestorsMaxContainersSent,
		AncestorsMaxContainersReceived: m.BootstrapAncestorsMaxContainersReceived,
		SharedCfg:                      &common.SharedConfig{},
	}

	avaGetHandler, err := avagetter.New(vtxManager, avalancheCommonCfg)
	if err != nil {
		return nil, fmt.Errorf("couldn't initialize avalanche base message handler: %w", err)
	}

	// create engine gear
	avalancheEngine := aveng.New(ctx, avaGetHandler, linearizableVM)
	if m.TracingEnabled {
		avalancheEngine = common.TraceEngine(avalancheEngine, m.Tracer)
	}

	// create bootstrap gear
	_, specifiedLinearizationTime := version.CortinaTimes[ctx.NetworkID]
	specifiedLinearizationTime = specifiedLinearizationTime && ctx.ChainID == m.XChainID
	avalancheBootstrapperConfig := avbootstrap.Config{
		Config:             avalancheCommonCfg,
		AllGetsServer:      avaGetHandler,
		VtxBlocked:         vtxBlocker,
		TxBlocked:          txBlocker,
		Manager:            vtxManager,
		VM:                 linearizableVM,
		LinearizeOnStartup: !specifiedLinearizationTime,
	}

	avalancheBootstrapper, err := avbootstrap.New(
		avalancheBootstrapperConfig,
		snowmanBootstrapper.Start,
	)
	if err != nil {
		return nil, fmt.Errorf("error initializing avalanche bootstrapper: %w", err)
	}

	if m.TracingEnabled {
		avalancheBootstrapper = common.TraceBootstrapableEngine(avalancheBootstrapper, m.Tracer)
	}

	h.SetEngineManager(&handler.EngineManager{
		Avalanche: &handler.Engine{
			StateSyncer:  nil,
			Bootstrapper: avalancheBootstrapper,
			Consensus:    avalancheEngine,
		},
		Snowman: &handler.Engine{
			StateSyncer:  nil,
			Bootstrapper: snowmanBootstrapper,
			Consensus:    snowmanEngine,
		},
	})

	// Register health check for this chain
	if err := m.Health.RegisterHealthCheck(chainAlias, h, ctx.SubnetID.String()); err != nil {
		return nil, fmt.Errorf("couldn't add health check for chain %s: %w", chainAlias, err)
	}

	return &chain{
		Name:    chainAlias,
		Context: ctx,
		VM:      dagVM,
		Handler: h,
	}, nil
}

// Create a linear chain using the Snowman consensus engine
func (m *manager) createSnowmanChain(
	ctx *snow.ConsensusContext,
	genesisData []byte,
	vdrs validators.Manager,
	beacons validators.Manager,
	vm block.ChainVM,
	fxs []*common.Fx,
	sb subnets.Subnet,
) (*chain, error) {
	ctx.Lock.Lock()
	defer ctx.Lock.Unlock()

	ctx.State.Set(snow.EngineState{
		Type:  p2p.EngineType_ENGINE_TYPE_SNOWMAN,
		State: snow.Initializing,
	})

	meterDBManager, err := m.DBManager.NewMeterDBManager("db", ctx.Registerer)
	if err != nil {
		return nil, err
	}
	prefixDBManager := meterDBManager.NewPrefixDBManager(ctx.ChainID[:])
	vmDBManager := prefixDBManager.NewPrefixDBManager(vmDBPrefix)

	db := prefixDBManager.Current()
	bootstrappingDB := prefixdb.New(bootstrappingDB, db.Database)

	blocked, err := queue.NewWithMissing(bootstrappingDB, "block", ctx.Registerer)
	if err != nil {
		return nil, err
	}

	// Passes messages from the consensus engine to the network
	messageSender, err := sender.New(
		ctx,
		m.MsgCreator,
		m.Net,
		m.ManagerConfig.Router,
		m.TimeoutManager,
		p2p.EngineType_ENGINE_TYPE_SNOWMAN,
		sb,
	)
	if err != nil {
		return nil, fmt.Errorf("couldn't initialize sender: %w", err)
	}

	if m.TracingEnabled {
		messageSender = sender.Trace(messageSender, m.Tracer)
	}

	err = m.BlockAcceptorGroup.RegisterAcceptor(
		ctx.ChainID,
		"gossip",
		messageSender,
		false,
	)
	if err != nil { // Set up the event dispatcher
		return nil, fmt.Errorf("problem initializing event dispatcher: %w", err)
	}

	var (
		bootstrapFunc     func()
		subnetConnector = validators.UnhandledSubnetConnector
	)
	// If [m.validatorState] is nil then we are creating the P-Chain. Since the
	// P-Chain is the first chain to be created, we can use it to initialize
	// required interfaces for the other chains
	if m.validatorState == nil {
		valState, ok := vm.(validators.State)
		if !ok {
			return nil, fmt.Errorf("expected validators.State but got %T", vm)
		}

		if m.TracingEnabled {
			valState = validators.Trace(valState, "platformvm", m.Tracer)
		}

		// Notice that this context is left unlocked. This is because the
		// lock will already be held when accessing these values on the
		// P-chain.
		ctx.ValidatorState = valState

		// Initialize the validator state for future chains.
		m.validatorState = validators.NewLockedState(&ctx.Lock, valState)
		if m.TracingEnabled {
			m.validatorState = validators.Trace(m.validatorState, "lockedState", m.Tracer)
		}

		if !m.ManagerConfig.SybilProtectionEnabled {
			m.validatorState = validators.NewNoValidatorsState(m.validatorState)
			ctx.ValidatorState = validators.NewNoValidatorsState(ctx.ValidatorState)
		}

		// Set this func only for platform
		//
		// The snowman bootstrapper ensures this function is only executed once, so
		// we don't need to be concerned about closing this channel multiple times.
		bootstrapFunc = func() {
			close(m.unblockChainCreatorCh)
		}

		// Set up the subnet connector for the P-Chain
		subnetConnector, ok = vm.(validators.SubnetConnector)
		if !ok {
			return nil, fmt.Errorf("expected validators.SubnetConnector but got %T", vm)
		}
	}

	// Initialize the ProposerVM and the vm wrapped inside it
	chainConfig, err := m.getChainConfig(ctx.ChainID)
	if err != nil {
		return nil, fmt.Errorf("error while fetching chain config: %w", err)
	}

	var (
		minBlockDelay       = proposervm.DefaultMinBlockDelay
		numHistoricalBlocks = proposervm.DefaultNumHistoricalBlocks
	)
	if subnetCfg, ok := m.SubnetConfigs[ctx.SubnetID]; ok {
		minBlockDelay = subnetCfg.ProposerMinBlockDelay
		numHistoricalBlocks = subnetCfg.ProposerNumHistoricalBlocks
	}
	m.Log.Info("creating proposervm wrapper",
		zap.Time("activationTime", m.ApricotPhase4Time),
		zap.Uint64("minPChainHeight", m.ApricotPhase4MinPChainHeight),
		zap.Duration("minBlockDelay", minBlockDelay),
		zap.Uint64("numHistoricalBlocks", numHistoricalBlocks),
	)

	chainAlias := m.PrimaryAliasOrDefault(ctx.ChainID)
	if m.TracingEnabled {
		vm = tracedvm.NewBlockVM(vm, chainAlias, m.Tracer)
	}

	vm = proposervm.New(
		vm,
		m.ApricotPhase4Time,
		m.ApricotPhase4MinPChainHeight,
		minBlockDelay,
		numHistoricalBlocks,
		m.stakingSigner,
		m.stakingCert,
	)

	if m.MeterVMEnabled {
		vm = metervm.NewBlockVM(vm)
	}
	if m.TracingEnabled {
		vm = tracedvm.NewBlockVM(vm, "proposervm", m.Tracer)
	}

	// The channel through which a VM may send messages to the consensus engine
	// VM uses this channel to notify engine that a block is ready to be made
	msgChan := make(chan common.Message, defaultChannelSize)

	if err := vm.Initialize(
		context.TODO(),
		ctx.Context,
		vmDBManager,
		genesisData,
		chainConfig.Upgrade,
		chainConfig.Config,
		msgChan,
		fxs,
		messageSender,
	); err != nil {
		return nil, err
	}

	bootstrapWeight, err := beacons.TotalWeight(ctx.SubnetID)
	if err != nil {
		return nil, fmt.Errorf("error while fetching weight for subnet %s: %w", ctx.SubnetID, err)
	}

	consensusParams := sb.Config().ConsensusParameters
	sampleK := consensusParams.K
	if uint64(sampleK) > bootstrapWeight {
		sampleK = int(bootstrapWeight)
	}

	connectedValidators, err := tracker.NewMeteredPeers("", ctx.Registerer)
	if err != nil {
		return nil, fmt.Errorf("error creating peer tracker: %w", err)
	}
	vdrs.RegisterCallbackListener(ctx.SubnetID, connectedValidators)

	// Asynchronously passes messages from the network to the consensus engine
	h, err := handler.New(
		ctx,
		vdrs,
		msgChan,
		m.AcceptedFrontierGossipFrequency,
		m.ConsensusAppConcurrency,
		m.ResourceTracker,
		subnetConnector,
		sb,
		connectedValidators,
	)
	if err != nil {
		return nil, fmt.Errorf("couldn't initialize message handler: %w", err)
	}

	connectedBeacons := tracker.NewPeers()
	startupTracker := tracker.NewStartup(connectedBeacons, (3*bootstrapWeight+3)/4)
	beacons.RegisterCallbackListener(ctx.SubnetID, startupTracker)

	commonCfg := common.Config{
		Ctx:                            ctx,
		Beacons:                        beacons,
		SampleK:                        sampleK,
		StartupTracker:                 startupTracker,
		Alpha:                          bootstrapWeight/2 + 1, // must be > 50%
		Sender:                         messageSender,
		BootstrapTracker:               sb,
		Timer:                          h,
		RetryBootstrap:                 m.RetryBootstrap,
		RetryBootstrapWarnFrequency:    m.RetryBootstrapWarnFrequency,
		MaxTimeGetAncestors:            m.BootstrapMaxTimeGetAncestors,
		AncestorsMaxContainersSent:     m.BootstrapAncestorsMaxContainersSent,
		AncestorsMaxContainersReceived: m.BootstrapAncestorsMaxContainersReceived,
		SharedCfg:                      &common.SharedConfig{},
	}

	snowGetHandler, err := snowgetter.New(vm, commonCfg)
	if err != nil {
		return nil, fmt.Errorf("couldn't initialize snow base message handler: %w", err)
	}

	var consensus smcon.Consensus = &smcon.Topological{}
	if m.TracingEnabled {
		consensus = smcon.Trace(consensus, m.Tracer)
	}

	// Create engine, bootstrapper and state-syncer in this order,
	// to make sure start callbacks are duly initialized
	engineConfig := smeng.Config{
		Ctx:           commonCfg.Ctx,
		AllGetsServer: snowGetHandler,
		VM:            vm,
		Sender:        commonCfg.Sender,
		Validators:    vdrs,
		Params:        consensusParams,
		Consensus:     consensus,
		PartialSync:   m.PartialSyncPrimaryNetwork && commonCfg.Ctx.ChainID == constants.PlatformChainID,
	}
	engine, err := smeng.New(engineConfig)
	if err != nil {
		return nil, fmt.Errorf("error initializing snowman engine: %w", err)
	}

	if m.TracingEnabled {
		engine = smeng.TraceEngine(engine, m.Tracer)
	}

	// create bootstrap gear
	bootstrapCfg := smbootstrap.Config{
		Config:        commonCfg,
		AllGetsServer: snowGetHandler,
		Blocked:       blocked,
		VM:            vm,
		Bootstrapped:  bootstrapFunc,
	}
	bootstrapper, err := smbootstrap.New(
		bootstrapCfg,
		engine.Start,
	)
	if err != nil {
		return nil, fmt.Errorf("error initializing snowman bootstrapper: %w", err)
	}

	if m.TracingEnabled {
		bootstrapper = common.TraceBootstrapableEngine(bootstrapper, m.Tracer)
	}

	// create state sync gear
	stateSyncCfg, err := syncer.NewConfig(
		commonCfg,
		m.StateSyncBeacons,
		snowGetHandler,
		vm,
	)
	if err != nil {
		return nil, fmt.Errorf("couldn't initialize state syncer configuration: %w", err)
	}
	stateSyncer := syncer.New(
		stateSyncCfg,
		bootstrapper.Start,
	)

	if m.TracingEnabled {
		stateSyncer = common.TraceStateSyncer(stateSyncer, m.Tracer)
	}

	h.SetEngineManager(&handler.EngineManager{
		Avalanche: nil,
		Snowman: &handler.Engine{
			StateSyncer:  stateSyncer,
			Bootstrapper: bootstrapper,
			Consensus:    engine,
		},
	})

	// Register health checks
	if err := m.Health.RegisterHealthCheck(chainAlias, h, ctx.SubnetID.String()); err != nil {
		return nil, fmt.Errorf("couldn't add health check for chain %s: %w", chainAlias, err)
	}

	return &chain{
		Name:    chainAlias,
		Context: ctx,
		VM:      vm,
		Handler: h,
	}, nil
}

func (m *manager) IsBootstrapped(id ids.ID) bool {
	m.chainsLock.Lock()
	chain, exists := m.chains[id]
	m.chainsLock.Unlock()
	if !exists {
		return false
	}

	return chain.Context().State.Get().State == snow.NormalOp
}

func (m *manager) subnetsNotBootstrapped() []ids.ID {
	m.subnetsLock.RLock()
	defer m.subnetsLock.RUnlock()

	subnetsBootstrapping := make([]ids.ID, 0, len(m.subnets))
	for subnetID, subnet := range m.subnets {
		if !subnet.IsBootstrapped() {
			subnetsBootstrapping = append(subnetsBootstrapping, subnetID)
		}
	}
	return subnetsBootstrapping
}

func (m *manager) registerBootstrappedHealthChecks() error {
	bootstrappedCheck := health.CheckerFunc(func(context.Context) (interface{}, error) {
		subnetIDs := m.subnetsNotBootstrapped()
		if len(subnetIDs) != 0 {
			return subnetIDs, errNotBootstrapped
		}
		return []ids.ID{}, nil
	})
	if err := m.Health.RegisterReadinessCheck("bootstrapped", bootstrappedCheck, health.ApplicationTag); err != nil {
		return fmt.Errorf("couldn't register bootstrapped readiness check: %w", err)
	}
	if err := m.Health.RegisterHealthCheck("bootstrapped", bootstrappedCheck, health.ApplicationTag); err != nil {
		return fmt.Errorf("couldn't register bootstrapped health check: %w", err)
	}

	// We should only report unhealthy if the node is partially syncing the
	// primary network and is a validator.
	if !m.PartialSyncPrimaryNetwork {
		return nil
	}

	partialSyncCheck := health.CheckerFunc(func(ctx context.Context) (interface{}, error) {
		// Note: The health check is skipped during bootstrapping to allow a
		// node to sync the network even if it was previously a validator.
		if !m.IsBootstrapped(constants.PlatformChainID) {
			return "node is currently bootstrapping", nil
		}
		if _, ok := m.Validators.GetValidator(constants.PrimaryNetworkID, m.NodeID); !ok {
			return "node is not a primary network validator", nil
		}

		m.Log.Warn("node is a primary network validator",
			zap.Error(errPartialSyncAsAValidator),
		)
		return "node is a primary network validator", errPartialSyncAsAValidator
	})

	if err := m.Health.RegisterHealthCheck("validation", partialSyncCheck, health.ApplicationTag); err != nil {
		return fmt.Errorf("couldn't register validation health check: %w", err)
	}
	return nil
}

// Starts chain creation loop to process queued chains
func (m *manager) StartChainCreator(platformParams ChainParameters) error {
	// Get the Primary Network's subnet config. If it wasn't registered, then we
	// throw a fatal error.
	sbConfig, ok := m.SubnetConfigs[constants.PrimaryNetworkID]
	if !ok {
		return errNoPrimaryNetworkConfig
	}

	sb := subnets.New(m.NodeID, sbConfig)
	m.subnetsLock.Lock()
	m.subnets[platformParams.SubnetID] = sb
	sb.AddChain(platformParams.ID)
	m.subnetsLock.Unlock()

	// The P-chain is created synchronously to ensure that `VM.Initialize` has
	// finished before returning from this function. This is required because
	// the P-chain initializes state that the rest of the node initialization
	// depends on.
	m.createChain(platformParams)

	m.Log.Info("starting chain creator")
	m.chainCreatorExited.Add(1)
	go m.dispatchChainCreator()
	return nil
}

func (m *manager) dispatchChainCreator() {
	defer m.chainCreatorExited.Done()

	select {
	// This channel will be closed when Shutdown is called on the manager.
	case <-m.chainCreatorShutdownCh:
		return
	case <-m.unblockChainCreatorCh:
	}

	// Handle chain creations
	for {
		// Get the next chain we should create.
		// Dequeue waits until an element is pushed, so this is not
		// busy-looping.
		chainParams, ok := m.chainsQueue.PopLeft()
		if !ok { // queue is closed, return directly
			return
		}
		m.createChain(chainParams)
	}
}

// Shutdown stops all the chains
func (m *manager) Shutdown() {
	m.Log.Info("shutting down chain manager")
	m.chainsQueue.Close()
	close(m.chainCreatorShutdownCh)
	m.chainCreatorExited.Wait()
	m.ManagerConfig.Router.Shutdown(context.TODO())
}

// LookupVM returns the ID of the VM associated with an alias
func (m *manager) LookupVM(alias string) (ids.ID, error) {
	return m.VMManager.Lookup(alias)
}

// Notify registrants [those who want to know about the creation of chains]
// that the specified chain has been created
func (m *manager) notifyRegistrants(name string, ctx *snow.ConsensusContext, vm common.VM) {
	for _, registrant := range m.registrants {
		registrant.RegisterChain(name, ctx, vm)
	}
}

// getChainConfig returns value of a entry by looking at ID key and alias key
// it first searches ID key, then falls back to it's corresponding primary alias
func (m *manager) getChainConfig(id ids.ID) (ChainConfig, error) {
	if val, ok := m.ManagerConfig.ChainConfigs[id.String()]; ok {
		return val, nil
	}
	aliases, err := m.Aliases(id)
	if err != nil {
		return ChainConfig{}, err
	}
	for _, alias := range aliases {
		if val, ok := m.ManagerConfig.ChainConfigs[alias]; ok {
			return val, nil
		}
	}

	return ChainConfig{}, nil
}<|MERGE_RESOLUTION|>--- conflicted
+++ resolved
@@ -88,18 +88,11 @@
 	// Bootstrapping prefixes for ChainVMs
 	bootstrappingDB = []byte("bs")
 
-<<<<<<< HEAD
-	errUnknownVMType            = errors.New("the vm should have type avalanche.DAGVM or snowman.ChainVM")
-	errCreatePlatformVM         = errors.New("attempted to create a chain running the PlatformVM")
-	errNotBootstrapped          = errors.New("subnets not bootstrapped")
-	errNoPlatformSubnetConfig = errors.New("subnet config for platform chain not found")
-=======
 	errUnknownVMType           = errors.New("the vm should have type avalanche.DAGVM or snowman.ChainVM")
 	errCreatePlatformVM        = errors.New("attempted to create a chain running the PlatformVM")
 	errNotBootstrapped         = errors.New("subnets not bootstrapped")
 	errNoPrimaryNetworkConfig  = errors.New("no subnet config for primary network found")
 	errPartialSyncAsAValidator = errors.New("partial sync should not be configured for a validator")
->>>>>>> 638000c4
 
 	_ Manager = (*manager)(nil)
 )
@@ -154,15 +147,10 @@
 	VMID ids.ID
 	// The IDs of the feature extensions this chain is running.
 	FxIDs []ids.ID
-<<<<<<< HEAD
 	// The main asset used by this chain to pay the fees.
 	ChainAssetID ids.ID
-	// Should only be set if the default beacons can't be used.
-	CustomBeacons validators.Set
-=======
 	// Invariant: Only used when [ID] is the P-chain ID.
 	CustomBeacons validators.Manager
->>>>>>> 638000c4
 }
 
 type chain struct {
@@ -211,10 +199,10 @@
 	CriticalChains              set.Set[ids.ID] // Chains that can't exit gracefully
 	TimeoutManager              timeout.Manager // Manages request timeouts when sending messages to other validators
 	Health                      health.Registerer
-	RetryBootstrap              bool                        // Should Bootstrap be retried
-	RetryBootstrapWarnFrequency int                         // Max number of times to retry bootstrap before warning the node operator
-	SubnetConfigs             map[ids.ID]subnets.Config // ID -> SubnetConfig
-	ChainConfigs                map[string]ChainConfig      // alias -> ChainConfig
+	RetryBootstrap              bool                      // Should Bootstrap be retried
+	RetryBootstrapWarnFrequency int                       // Max number of times to retry bootstrap before warning the node operator
+	SubnetConfigs               map[ids.ID]subnets.Config // ID -> SubnetConfig
+	ChainConfigs                map[string]ChainConfig    // alias -> ChainConfig
 	// ShutdownNodeFunc allows the chain manager to issue a request to shutdown the node
 	ShutdownNodeFunc func(exitCode int)
 	MeterVMEnabled   bool // Should each VM be wrapped with a MeterVM
@@ -283,13 +271,9 @@
 	return &manager{
 		Aliaser:                ids.NewAliaser(),
 		ManagerConfig:          *config,
-<<<<<<< HEAD
-		subnets:              make(map[ids.ID]subnets.Subnet),
-=======
 		stakingSigner:          config.StakingTLSCert.PrivateKey.(crypto.Signer),
 		stakingCert:            staking.CertificateFromX509(config.StakingTLSCert.Leaf),
 		subnets:                make(map[ids.ID]subnets.Subnet),
->>>>>>> 638000c4
 		chains:                 make(map[ids.ID]handler.Handler),
 		chainsQueue:            buffer.NewUnboundedBlockingDeque[ChainParameters](initialQueueSize),
 		unblockChainCreatorCh:  make(chan struct{}),
@@ -492,11 +476,11 @@
 
 	ctx := &snow.ConsensusContext{
 		Context: &snow.Context{
-			NetworkID:  m.NetworkID,
-			SubnetID: chainParams.SubnetID,
-			ChainID:    chainParams.ID,
-			NodeID:     m.NodeID,
-			PublicKey:  bls.PublicFromSecretKey(m.StakingBLSKey),
+			NetworkID: m.NetworkID,
+			SubnetID:  chainParams.SubnetID,
+			ChainID:   chainParams.ID,
+			NodeID:    m.NodeID,
+			PublicKey: bls.PublicFromSecretKey(m.StakingBLSKey),
 
 			XChainID:     m.XChainID,
 			CChainID:     m.CChainID,
@@ -1071,7 +1055,7 @@
 	}
 
 	var (
-		bootstrapFunc     func()
+		bootstrapFunc   func()
 		subnetConnector = validators.UnhandledSubnetConnector
 	)
 	// If [m.validatorState] is nil then we are creating the P-Chain. Since the
