// (c) 2019-2020, Ava Labs, Inc. All rights reserved.
// See the file LICENSE for licensing terms.

package chains

import (
	"errors"
	"fmt"
	"sync"
	"time"

	"github.com/ava-labs/avalanchego/api/health"
	"github.com/ava-labs/avalanchego/api/keystore"
	"github.com/ava-labs/avalanchego/api/server"
	"github.com/ava-labs/avalanchego/chains/atomic"
	"github.com/ava-labs/avalanchego/database/prefixdb"
	"github.com/ava-labs/avalanchego/ids"
	"github.com/ava-labs/avalanchego/network"
	"github.com/ava-labs/avalanchego/snow"
	"github.com/ava-labs/avalanchego/snow/consensus/snowball"
	"github.com/ava-labs/avalanchego/snow/engine/avalanche/state"
	"github.com/ava-labs/avalanchego/snow/engine/avalanche/vertex"
	"github.com/ava-labs/avalanchego/snow/engine/common"
	"github.com/ava-labs/avalanchego/snow/engine/common/queue"
	"github.com/ava-labs/avalanchego/snow/engine/snowman/block"
	"github.com/ava-labs/avalanchego/snow/networking/router"
	"github.com/ava-labs/avalanchego/snow/networking/sender"
	"github.com/ava-labs/avalanchego/snow/networking/timeout"
	"github.com/ava-labs/avalanchego/snow/triggers"
	"github.com/ava-labs/avalanchego/snow/validators"
	"github.com/ava-labs/avalanchego/utils/constants"
	"github.com/ava-labs/avalanchego/utils/logging"
	"github.com/ava-labs/avalanchego/vms"
	"github.com/ava-labs/avalanchego/vms/metervm"

	dbManager "github.com/ava-labs/avalanchego/database/manager"

	avcon "github.com/ava-labs/avalanchego/snow/consensus/avalanche"
	aveng "github.com/ava-labs/avalanchego/snow/engine/avalanche"
	avbootstrap "github.com/ava-labs/avalanchego/snow/engine/avalanche/bootstrap"

	smcon "github.com/ava-labs/avalanchego/snow/consensus/snowman"
	smeng "github.com/ava-labs/avalanchego/snow/engine/snowman"
	smbootstrap "github.com/ava-labs/avalanchego/snow/engine/snowman/bootstrap"
)

const (
	defaultChannelSize = 1024
)

var (
	errUnknownChainID = errors.New("unknown chain ID")

	_ Manager = &manager{}
)

// Manager manages the chains running on this node.
// It can:
//   * Create a chain
//   * Add a registrant. When a chain is created, each registrant calls
//     RegisterChain with the new chain as the argument.
//   * Get the aliases associated with a given chain.
//   * Get the ID of the chain associated with a given alias.
type Manager interface {
	// Return the router this Manager is using to route consensus messages to chains
	Router() router.Router

	// Create a chain in the future
	CreateChain(ChainParameters)

	// Create a chain now
	ForceCreateChain(ChainParameters)

	// Add a registrant [r]. Every time a chain is
	// created, [r].RegisterChain([new chain]) is called.
	AddRegistrant(Registrant)

	// Given an alias, return the ID of the chain associated with that alias
	Lookup(string) (ids.ID, error)

	// Given an alias, return the ID of the VM associated with that alias
	LookupVM(string) (ids.ID, error)

	// Return the aliases associated with a chain
	Aliases(ids.ID) []string

	// Add an alias to a chain
	Alias(ids.ID, string) error

	// Returns the ID of the subnet that is validating the provided chain
	SubnetID(chainID ids.ID) (ids.ID, error)

	// Returns true iff the chain with the given ID exists and is finished bootstrapping
	IsBootstrapped(ids.ID) bool

	Shutdown()
}

// ChainParameters defines the chain being created
type ChainParameters struct {
	ID          ids.ID   // The ID of the chain being created
	SubnetID    ids.ID   // ID of the subnet that validates this chain
	GenesisData []byte   // The genesis data of this chain's ledger
	VMAlias     string   // The ID of the vm this chain is running
	FxAliases   []string // The IDs of the feature extensions this chain is running

	CustomBeacons validators.Set // Should only be set if the default beacons can't be used.
}

type chain struct {
	Name    string
	Engine  common.Engine
	Handler *router.Handler
	Ctx     *snow.Context
	VM      interface{}
	Beacons validators.Set
}

type SubnetConfig struct {
	// ValidatorOnly indicates that this Subnet's Chains are available to only subnet validators.
	ValidatorOnly bool
}

// ChainConfig is configuration settings for the current execution.
// [Config] is the user-provided config blob for the chain.
// [Upgrade] is a chain-specific blob for coordinating upgrades.
type ChainConfig struct {
	Config  []byte
	Upgrade []byte
}

type ManagerConfig struct {
	StakingEnabled              bool // True iff the network has staking enabled
	Log                         logging.Logger
	LogFactory                  logging.Factory
	VMManager                   vms.Manager // Manage mappings from vm ID --> vm
	DecisionEvents              *triggers.EventDispatcher
	ConsensusEvents             *triggers.EventDispatcher
	DBManager                   dbManager.Manager
	Router                      router.Router    // Routes incoming messages to the appropriate chain
	Net                         network.Network  // Sends consensus messages to other validators
	ConsensusParams             avcon.Parameters // The consensus parameters (alpha, beta, etc.) for new chains
	EpochFirstTransition        time.Time
	EpochDuration               time.Duration
	Validators                  validators.Manager // Validators validating on this chain
	NodeID                      ids.ShortID        // The ID of this node
	NetworkID                   uint32             // ID of the network this node is connected to
	Server                      *server.Server     // Handles HTTP API calls
	Keystore                    keystore.Keystore
	AtomicMemory                *atomic.Memory
	AVAXAssetID                 ids.ID
	XChainID                    ids.ID
	CriticalChains              ids.Set          // Chains that can't exit gracefully
	WhitelistedSubnets          ids.Set          // Subnets to validate
	TimeoutManager              *timeout.Manager // Manages request timeouts when sending messages to other validators
	HealthService               health.Service
	RetryBootstrap              bool                    // Should Bootstrap be retried
	RetryBootstrapWarnFrequency int                     // Max number of times to retry bootstrap before warning the node operator
	SubnetConfigs               map[ids.ID]SubnetConfig // ID -> SubnetConfig
	ChainConfigs                map[string]ChainConfig  // alias -> ChainConfig
	// ShutdownNodeFunc allows the chain manager to issue a request to shutdown the node
	ShutdownNodeFunc func(exitCode int)
	MeterVMEnabled   bool // Should each VM be wrapped with a MeterVM

	// Max Time to spend fetching a container and its
	// ancestors when responding to a GetAncestors
	BootstrapMaxTimeGetAncestors time.Duration
	// Max number of containers in a multiput message sent by this node.
	BootstrapMultiputMaxContainersSent int
	// This node will only consider the first [MultiputMaxContainersReceived]
	// containers in a multiput it receives.
	BootstrapMultiputMaxContainersReceived int
}

type manager struct {
	// Note: The string representation of a chain's ID is also considered to be an alias of the chain
	// That is, [chainID].String() is an alias for the chain, too
	ids.Aliaser
	ManagerConfig

	// Those notified when a chain is created
	registrants []Registrant

	unblocked     bool
	blockedChains []ChainParameters

	// Key: Subnet's ID
	// Value: Subnet description
	subnets map[ids.ID]Subnet

	chainsLock sync.Mutex
	// Key: Chain's ID
	// Value: The chain
	chains map[ids.ID]*router.Handler
}

// New returns a new Manager
func New(config *ManagerConfig) Manager {
	m := &manager{
		ManagerConfig: *config,
		subnets:       make(map[ids.ID]Subnet),
		chains:        make(map[ids.ID]*router.Handler),
	}
	m.Initialize()
	return m
}

// Router that this chain manager is using to route consensus messages to chains
func (m *manager) Router() router.Router { return m.ManagerConfig.Router }

// Create a chain
func (m *manager) CreateChain(chain ChainParameters) {
	if !m.unblocked {
		m.blockedChains = append(m.blockedChains, chain)
	} else {
		m.ForceCreateChain(chain)
	}
}

// Create a chain, this is only called from the P-chain thread, except for
// creating the P-chain.
func (m *manager) ForceCreateChain(chainParams ChainParameters) {
	if chainParams.SubnetID != constants.PrimaryNetworkID && !m.WhitelistedSubnets.Contains(chainParams.SubnetID) {
		m.Log.Debug("Skipped creating non-whitelisted chain:\n"+
			"    ID: %s\n"+
			"    VMID:%s",
			chainParams.ID,
			chainParams.VMAlias,
		)
		return
	}
	// Assert that there isn't already a chain with an alias in [chain].Aliases
	// (Recall that the string representation of a chain's ID is also an alias
	//  for a chain)
	if alias, isRepeat := m.isChainWithAlias(chainParams.ID.String()); isRepeat {
		m.Log.Debug("there is already a chain with alias '%s'. Chain not created.",
			alias)
		return
	}
	m.Log.Info("creating chain:\n"+
		"    ID: %s\n"+
		"    VMID:%s",
		chainParams.ID,
		chainParams.VMAlias,
	)

	sb, exists := m.subnets[chainParams.SubnetID]
	if !exists {
<<<<<<< HEAD
		var onBootstrapped func()
		if chainParams.SubnetID == constants.PrimaryNetworkID {
			onBootstrapped = func() {
				// When this subnet is done bootstrapping, mark that we have
				// bootstrapped this database version. If running in fetch only
				// mode, shut down node since fetching is complete.
				if err := m.DBManager.Current().Database.Put(BootstrappedKey, nil); err != nil {
					m.Log.Fatal("couldn't mark database as bootstrapped: %s", err)
					go m.ShutdownNodeFunc(1)
				}
			}
		}
		sb = newSubnet(onBootstrapped)
=======
		sb = newSubnet(nil, chainParams.ID)
>>>>>>> dc824ba9
		m.subnets[chainParams.SubnetID] = sb
	}

	sb.addChain(chainParams.ID)

	chain, err := m.buildChain(chainParams, sb)
	if err != nil {
		sb.removeChain(chainParams.ID)
		if m.CriticalChains.Contains(chainParams.ID) {
			// Shut down if we fail to create a required chain (i.e. X, P or C)
			m.Log.Fatal("error creating required chain %s: %s", chainParams.ID, err)
			go m.ShutdownNodeFunc(1)
			return
		}
		m.Log.Error("error creating chain %s: %s", chainParams.ID, err)
		return
	}

	m.chainsLock.Lock()
	m.chains[chainParams.ID] = chain.Handler
	m.chainsLock.Unlock()

	// Associate the newly created chain with its default alias
	m.Log.AssertNoError(m.Alias(chainParams.ID, chainParams.ID.String()))

	// Notify those that registered to be notified when a new chain is created
	m.notifyRegistrants(chain.Name, chain.Ctx, chain.Engine)

	// Tell the chain to start processing messages.
	// If the X or P Chain panics, do not attempt to recover
	if m.CriticalChains.Contains(chainParams.ID) {
		go chain.Ctx.Log.RecoverAndPanic(chain.Handler.Dispatch)
	} else {
		go chain.Ctx.Log.RecoverAndExit(chain.Handler.Dispatch, func() {
			chain.Ctx.Log.Error("Chain with ID: %s was shutdown due to a panic", chainParams.ID)
		})
	}

	// Allows messages to be routed to the new chain
	m.ManagerConfig.Router.AddChain(chain.Handler)
}

// Create a chain
func (m *manager) buildChain(chainParams ChainParameters, sb Subnet) (*chain, error) {
	vmID, err := m.VMManager.Lookup(chainParams.VMAlias)
	if err != nil {
		return nil, fmt.Errorf("error while looking up VM: %w", err)
	}

	primaryAlias, err := m.PrimaryAlias(chainParams.ID)
	if err != nil {
		primaryAlias = chainParams.ID.String()
	}

	// Create the log and context of the chain
	chainLog, err := m.LogFactory.MakeChain(primaryAlias)
	if err != nil {
		return nil, fmt.Errorf("error while creating chain's log %w", err)
	}

	ctx := &snow.Context{
		NetworkID:            m.NetworkID,
		SubnetID:             chainParams.SubnetID,
		ChainID:              chainParams.ID,
		NodeID:               m.NodeID,
		XChainID:             m.XChainID,
		AVAXAssetID:          m.AVAXAssetID,
		Log:                  chainLog,
		DecisionDispatcher:   m.DecisionEvents,
		ConsensusDispatcher:  m.ConsensusEvents,
		Keystore:             m.Keystore.NewBlockchainKeyStore(chainParams.ID),
		SharedMemory:         m.AtomicMemory.NewSharedMemory(chainParams.ID),
		BCLookup:             m,
		SNLookup:             m,
		Namespace:            fmt.Sprintf("%s_%s_vm", constants.PlatformName, primaryAlias),
		Metrics:              m.ConsensusParams.Metrics,
		EpochFirstTransition: m.EpochFirstTransition,
		EpochDuration:        m.EpochDuration,
	}

	// Get a factory for the vm we want to use on our chain
	vmFactory, err := m.VMManager.GetFactory(vmID)
	if err != nil {
		return nil, fmt.Errorf("error while getting vmFactory: %w", err)
	}

	// Create the chain
	vm, err := vmFactory.New(ctx)
	if err != nil {
		return nil, fmt.Errorf("error while creating vm: %w", err)
	}
	// TODO: Shutdown VM if an error occurs

	fxs := make([]*common.Fx, len(chainParams.FxAliases))
	for i, fxAlias := range chainParams.FxAliases {
		fxID, err := m.VMManager.Lookup(fxAlias)
		if err != nil {
			return nil, fmt.Errorf("error while looking up Fx: %w", err)
		}

		// Get a factory for the fx we want to use on our chain
		fxFactory, err := m.VMManager.GetFactory(fxID)
		if err != nil {
			return nil, fmt.Errorf("error while getting fxFactory: %w", err)
		}

		fx, err := fxFactory.New(ctx)
		if err != nil {
			return nil, fmt.Errorf("error while creating fx: %w", err)
		}

		// Create the fx
		fxs[i] = &common.Fx{
			ID: fxID,
			Fx: fx,
		}
	}

	consensusParams := m.ConsensusParams
	consensusParams.Namespace = fmt.Sprintf("%s_%s", constants.PlatformName, primaryAlias)

	// The validators of this blockchain
	var vdrs validators.Set // Validators validating this blockchain
	var ok bool
	if m.StakingEnabled {
		vdrs, ok = m.Validators.GetValidators(chainParams.SubnetID)
	} else { // Staking is disabled. Every peer validates every subnet.
		vdrs, ok = m.Validators.GetValidators(constants.PrimaryNetworkID)
	}
	if !ok {
		return nil, fmt.Errorf("couldn't get validator set of subnet with ID %s. The subnet may not exist", chainParams.SubnetID)
	}

	beacons := vdrs
	if chainParams.CustomBeacons != nil {
		beacons = chainParams.CustomBeacons
	}

	bootstrapWeight := beacons.Weight()

	var chain *chain
	switch vm := vm.(type) {
	case vertex.DAGVM:
		chain, err = m.createAvalancheChain(
			ctx,
			chainParams.GenesisData,
			vdrs,
			beacons,
			vm,
			fxs,
			consensusParams,
			bootstrapWeight,
			sb,
		)
		if err != nil {
			return nil, fmt.Errorf("error while creating new avalanche vm %w", err)
		}
	case block.ChainVM:
		chain, err = m.createSnowmanChain(
			ctx,
			chainParams.GenesisData,
			vdrs,
			beacons,
			vm,
			fxs,
			consensusParams.Parameters,
			bootstrapWeight,
			sb,
		)
		if err != nil {
			return nil, fmt.Errorf("error while creating new snowman vm %w", err)
		}
	default:
		return nil, fmt.Errorf("the vm should have type avalanche.DAGVM or snowman.ChainVM. Chain not created")
	}

	// Register the chain with the timeout manager
	if err := m.TimeoutManager.RegisterChain(ctx, consensusParams.Namespace); err != nil {
		return nil, err
	}

	return chain, nil
}

// Implements Manager.AddRegistrant
func (m *manager) AddRegistrant(r Registrant) { m.registrants = append(m.registrants, r) }

func (m *manager) unblockChains() {
	m.unblocked = true
	blocked := m.blockedChains
	m.blockedChains = nil
	for _, chainParams := range blocked {
		m.ForceCreateChain(chainParams)
	}
}

// Create a DAG-based blockchain that uses Avalanche
func (m *manager) createAvalancheChain(
	ctx *snow.Context,
	genesisData []byte,
	validators,
	beacons validators.Set,
	vm vertex.DAGVM,
	fxs []*common.Fx,
	consensusParams avcon.Parameters,
	bootstrapWeight uint64,
	sb Subnet,
) (*chain, error) {
	ctx.Lock.Lock()
	defer ctx.Lock.Unlock()

	if m.MeterVMEnabled {
		vm = metervm.NewVertexVM(vm)
	}
	meterDBManager, err := m.DBManager.NewMeterDBManager(consensusParams.Namespace+"_db", ctx.Metrics)
	if err != nil {
		return nil, err
	}
	prefixDBManager := meterDBManager.NewPrefixDBManager(ctx.ChainID[:])
	vmDBManager := prefixDBManager.NewPrefixDBManager([]byte("vm"))

	db := prefixDBManager.Current()
	vertexDB := prefixdb.New([]byte("vertex"), db.Database)
	vertexBootstrappingDB := prefixdb.New([]byte("vertex_bs"), db.Database)
	txBootstrappingDB := prefixdb.New([]byte("tx_bs"), db.Database)

	vtxBlocker, err := queue.NewWithMissing(vertexBootstrappingDB, consensusParams.Namespace+"_vtx", ctx.Metrics)
	if err != nil {
		return nil, err
	}
	txBlocker, err := queue.New(txBootstrappingDB, consensusParams.Namespace+"_tx", ctx.Metrics)
	if err != nil {
		return nil, err
	}

	// The channel through which a VM may send messages to the consensus engine
	// VM uses this channel to notify engine that a block is ready to be made
	msgChan := make(chan common.Message, defaultChannelSize)

	chainConfig := m.getChainConfig(ctx.ChainID)
	if err := vm.Initialize(ctx, vmDBManager, genesisData, chainConfig.Upgrade, chainConfig.Config, msgChan, fxs); err != nil {
		return nil, fmt.Errorf("error during vm's Initialize: %w", err)
	}

	// Handles serialization/deserialization of vertices and also the
	// persistence of vertices
	vtxManager := &state.Serializer{}
	vtxManager.Initialize(ctx, vm, vertexDB)

	// Passes messages from the consensus engine to the network
	sender := sender.Sender{}
	err = sender.Initialize(ctx, m.Net, m.ManagerConfig.Router, m.TimeoutManager, consensusParams.Namespace, consensusParams.Metrics)
	if err != nil {
		return nil, fmt.Errorf("couldn't initialize sender: %w", err)
	}

	sampleK := consensusParams.K
	if uint64(sampleK) > bootstrapWeight {
		sampleK = int(bootstrapWeight)
	}

	// Asynchronously passes messages from the network to the consensus engine
	handler := &router.Handler{}

	timer := &router.Timer{
		Handler: handler,
		Preempt: sb.afterBootstrapped(),
	}

	// The engine handles consensus
	engine := &aveng.Transitive{}
	if err := engine.Initialize(aveng.Config{
		Config: avbootstrap.Config{
			Config: common.Config{
				Ctx:                           ctx,
				Validators:                    validators,
				Beacons:                       beacons,
				SampleK:                       sampleK,
				StartupAlpha:                  (3*bootstrapWeight + 3) / 4,
				Alpha:                         bootstrapWeight/2 + 1, // must be > 50%
				Sender:                        &sender,
				Subnet:                        sb,
				Timer:                         timer,
				RetryBootstrap:                m.RetryBootstrap,
				RetryBootstrapWarnFrequency:   m.RetryBootstrapWarnFrequency,
				MaxTimeGetAncestors:           m.BootstrapMaxTimeGetAncestors,
				MultiputMaxContainersSent:     m.BootstrapMultiputMaxContainersSent,
				MultiputMaxContainersReceived: m.BootstrapMultiputMaxContainersReceived,
			},
			VtxBlocked: vtxBlocker,
			TxBlocked:  txBlocker,
			Manager:    vtxManager,

			VM: vm,
		},
		Params:    consensusParams,
		Consensus: &avcon.Topological{},
	}); err != nil {
		return nil, fmt.Errorf("error initializing avalanche engine: %w", err)
	}

	// Register health check for this chain
	chainAlias, err := m.PrimaryAlias(ctx.ChainID)
	if err != nil {
		chainAlias = ctx.ChainID.String()
	}
	// Grab the context lock before calling the chain's health check
	checkFn := func() (interface{}, error) {
		ctx.Lock.Lock()
		defer ctx.Lock.Unlock()
		return engine.HealthCheck()
	}
	if err := m.HealthService.RegisterCheck(chainAlias, checkFn); err != nil {
		return nil, fmt.Errorf("couldn't add health check for chain %s: %w", chainAlias, err)
	}

	err = handler.Initialize(
		engine,
		validators,
		msgChan,
		fmt.Sprintf("%s_handler", consensusParams.Namespace),
		consensusParams.Metrics,
	)

	return &chain{
		Name:    chainAlias,
		Engine:  engine,
		Handler: handler,
		VM:      vm,
		Ctx:     ctx,
	}, err
}

// Create a linear chain using the Snowman consensus engine
func (m *manager) createSnowmanChain(
	ctx *snow.Context,
	genesisData []byte,
	validators,
	beacons validators.Set,
	vm block.ChainVM,
	fxs []*common.Fx,
	consensusParams snowball.Parameters,
	bootstrapWeight uint64,
	sb Subnet,
) (*chain, error) {
	ctx.Lock.Lock()
	defer ctx.Lock.Unlock()

	if m.MeterVMEnabled {
		vm = metervm.NewBlockVM(vm)
	}
	meterDBManager, err := m.DBManager.NewMeterDBManager(consensusParams.Namespace+"_db", ctx.Metrics)
	if err != nil {
		return nil, err
	}
	prefixDBManager := meterDBManager.NewPrefixDBManager(ctx.ChainID[:])
	vmDBManager := prefixDBManager.NewPrefixDBManager([]byte("vm"))

	db := prefixDBManager.Current()
	bootstrappingDB := prefixdb.New([]byte("bs"), db.Database)

	blocked, err := queue.NewWithMissing(bootstrappingDB, consensusParams.Namespace+"_block", ctx.Metrics)
	if err != nil {
		return nil, err
	}

	// The channel through which a VM may send messages to the consensus engine
	// VM uses this channel to notify engine that a block is ready to be made
	msgChan := make(chan common.Message, defaultChannelSize)

	// Initialize the VM
	chainConfig := m.getChainConfig(ctx.ChainID)
	if err := vm.Initialize(ctx, vmDBManager, genesisData, chainConfig.Upgrade, chainConfig.Config, msgChan, fxs); err != nil {
		return nil, err
	}

	// Passes messages from the consensus engine to the network
	sender := sender.Sender{}
	err = sender.Initialize(
		ctx,
		m.Net,
		m.ManagerConfig.Router,
		m.TimeoutManager,
		consensusParams.Namespace,
		consensusParams.Metrics,
	)
	if err != nil {
		return nil, fmt.Errorf("couldn't initialize sender: %w", err)
	}

	sampleK := consensusParams.K
	if uint64(sampleK) > bootstrapWeight {
		sampleK = int(bootstrapWeight)
	}

	// Asynchronously passes messages from the network to the consensus engine
	handler := &router.Handler{}

	timer := &router.Timer{
		Handler: handler,
		Preempt: sb.afterBootstrapped(),
	}

	// The engine handles consensus
	engine := &smeng.Transitive{}
	if err := engine.Initialize(smeng.Config{
		Config: smbootstrap.Config{
			Config: common.Config{
				Ctx:                           ctx,
				Validators:                    validators,
				Beacons:                       beacons,
				SampleK:                       sampleK,
				StartupAlpha:                  (3*bootstrapWeight + 3) / 4,
				Alpha:                         bootstrapWeight/2 + 1, // must be > 50%
				Sender:                        &sender,
				Subnet:                        sb,
				Timer:                         timer,
				RetryBootstrap:                m.RetryBootstrap,
				RetryBootstrapWarnFrequency:   m.RetryBootstrapWarnFrequency,
				MaxTimeGetAncestors:           m.BootstrapMaxTimeGetAncestors,
				MultiputMaxContainersSent:     m.BootstrapMultiputMaxContainersSent,
				MultiputMaxContainersReceived: m.BootstrapMultiputMaxContainersReceived,
			},
			Blocked:      blocked,
			VM:           vm,
			Bootstrapped: m.unblockChains,
		},
		Params:    consensusParams,
		Consensus: &smcon.Topological{},
	}); err != nil {
		return nil, fmt.Errorf("error initializing snowman engine: %w", err)
	}

	err = handler.Initialize(
		engine,
		validators,
		msgChan,
		fmt.Sprintf("%s_handler", consensusParams.Namespace),
		consensusParams.Metrics,
	)
	if err != nil {
		return nil, fmt.Errorf("couldn't initialize message handler: %s", err)
	}

	// Register health checks
	chainAlias, err := m.PrimaryAlias(ctx.ChainID)
	if err != nil {
		chainAlias = ctx.ChainID.String()
	}

	checkFn := func() (interface{}, error) {
		ctx.Lock.Lock()
		defer ctx.Lock.Unlock()
		return engine.HealthCheck()
	}
	if err := m.HealthService.RegisterCheck(chainAlias, checkFn); err != nil {
		return nil, fmt.Errorf("couldn't add health check for chain %s: %w", chainAlias, err)
	}

	return &chain{
		Name:    chainAlias,
		Engine:  engine,
		Handler: handler,
		VM:      vm,
		Ctx:     ctx,
	}, nil
}

func (m *manager) SubnetID(chainID ids.ID) (ids.ID, error) {
	m.chainsLock.Lock()
	defer m.chainsLock.Unlock()

	chain, exists := m.chains[chainID]
	if !exists {
		return ids.ID{}, errUnknownChainID
	}
	return chain.Context().SubnetID, nil
}

func (m *manager) IsBootstrapped(id ids.ID) bool {
	m.chainsLock.Lock()
	chain, exists := m.chains[id]
	m.chainsLock.Unlock()
	if !exists {
		return false
	}

	return chain.Engine().IsBootstrapped()
}

// Shutdown stops all the chains
func (m *manager) Shutdown() {
	m.Log.Info("shutting down chain manager")
	m.ManagerConfig.Router.Shutdown()
}

// LookupVM returns the ID of the VM associated with an alias
func (m *manager) LookupVM(alias string) (ids.ID, error) { return m.VMManager.Lookup(alias) }

// Notify registrants [those who want to know about the creation of chains]
// that the specified chain has been created
func (m *manager) notifyRegistrants(name string, ctx *snow.Context, engine common.Engine) {
	for _, registrant := range m.registrants {
		registrant.RegisterChain(name, ctx, engine)
	}
}

// Returns:
// 1) the alias that already exists, or the empty string if there is none
// 2) true iff there exists a chain such that the chain has an alias in [aliases]
func (m *manager) isChainWithAlias(aliases ...string) (string, bool) {
	for _, alias := range aliases {
		if _, err := m.Lookup(alias); err == nil {
			return alias, true
		}
	}
	return "", false
}

// getChainConfig returns value of a entry by looking at ID key and alias key
// it first searches ID key, then falls back to it's corresponding primary alias
func (m *manager) getChainConfig(id ids.ID) ChainConfig {
	if val, ok := m.ManagerConfig.ChainConfigs[id.String()]; ok {
		return val
	}
	aliases := m.Aliases(id)
	for _, alias := range aliases {
		if val, ok := m.ManagerConfig.ChainConfigs[alias]; ok {
			return val
		}
	}

	return ChainConfig{}
}<|MERGE_RESOLUTION|>--- conflicted
+++ resolved
@@ -246,23 +246,7 @@
 
 	sb, exists := m.subnets[chainParams.SubnetID]
 	if !exists {
-<<<<<<< HEAD
-		var onBootstrapped func()
-		if chainParams.SubnetID == constants.PrimaryNetworkID {
-			onBootstrapped = func() {
-				// When this subnet is done bootstrapping, mark that we have
-				// bootstrapped this database version. If running in fetch only
-				// mode, shut down node since fetching is complete.
-				if err := m.DBManager.Current().Database.Put(BootstrappedKey, nil); err != nil {
-					m.Log.Fatal("couldn't mark database as bootstrapped: %s", err)
-					go m.ShutdownNodeFunc(1)
-				}
-			}
-		}
-		sb = newSubnet(onBootstrapped)
-=======
-		sb = newSubnet(nil, chainParams.ID)
->>>>>>> dc824ba9
+		sb = newSubnet(nil)
 		m.subnets[chainParams.SubnetID] = sb
 	}
 
